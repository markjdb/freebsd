 Updating Information for FreeBSD current users.

This file is maintained and copyrighted by M. Warner Losh <imp@freebsd.org>.
See end of file for further details.  For commonly done items, please see the
COMMON ITEMS: section later in the file.  These instructions assume that you
basically know what you are doing.  If not, then please consult the FreeBSD
handbook:

    https://www.freebsd.org/doc/en_US.ISO8859-1/books/handbook/makeworld.html

Items affecting the ports and packages system can be found in
/usr/ports/UPDATING.  Please read that file before running portupgrade.

NOTE: FreeBSD has switched from gcc to clang. If you have trouble bootstrapping
from older versions of FreeBSD, try WITHOUT_CLANG and WITH_GCC to bootstrap to
the tip of head, and then rebuild without this option. The bootstrap process
from older version of current across the gcc/clang cutover is a bit fragile.

NOTE TO PEOPLE WHO THINK THAT FreeBSD 13.x IS SLOW:
	FreeBSD 13.x has many debugging features turned on, in both the kernel
	and userland.  These features attempt to detect incorrect use of
	system primitives, and encourage loud failure through extra sanity
	checking and fail stop semantics.  They also substantially impact
	system performance.  If you want to do performance measurement,
	benchmarking, and optimization, you'll want to turn them off.  This
	includes various WITNESS- related kernel options, INVARIANTS, malloc
	debugging flags in userland, and various verbose features in the
	kernel.  Many developers choose to disable these features on build
	machines to maximize performance.  (To completely disable malloc
	debugging, define MALLOC_PRODUCTION in /etc/make.conf, or to merely
	disable the most expensive debugging functionality run
	"ln -s 'abort:false,junk:false' /etc/malloc.conf".)

<<<<<<< HEAD
2019mmdd:
	Clang, llvm, lld, lldb, compiler-rt and libc++ have been upgraded to
	8.0.0.  Please see the 20141231 entry below for information about
	prerequisites and upgrading, if you are not already using clang 3.5.0
	or higher.
=======
20190131:
	Iflib is no longer unconditionally compiled into the kernel.  Drivers
	using iflib and statically compiled into the kernel, now require
	the 'device iflib' config option.  For the same drivers loaded as
	modules on kernels not having 'device iflib', the iflib.ko module
	is loaded automatically.
>>>>>>> 3ca1c423

20181230:
	r342635 changes the way efibootmgr(8) works by requiring users to add
	the -b (bootnum) parameter for commands where the bootnum was previously
	specified with each option. For example 'efibootmgr -B 0001' is now
	'efibootmgr -B -b 0001'.

20181220:
	r342286 modifies the NFSv4 server so that it obeys vfs.nfsd.nfs_privport
	in the same as it is applied to NFSv2 and 3.  This implies that NFSv4
	servers that have vfs.nfsd.nfs_privport set will only allow mounts
	from clients using a reserved port#. Since both the FreeBSD and Linux
	NFSv4 clients use reserved port#s by default, this should not affect
	most NFSv4 mounts.

20181219:
	The XLP config has been removed. We can't support 64-bit atomics in this
	kernel because it is running in 32-bit mode. XLP users must transition
	to running a 64-bit kernel (XLP64 or XLPN32).

	The mips GXEMUL support has been removed from FreeBSD. MALTA* + qemu is
	the preferred emulator today and we don't need two different ones.

	The old sibyte / swarm / Broadcom BCM1250 support has been
	removed from the mips port.

20181211:
	Clang, llvm, lld, lldb, compiler-rt and libc++ have been upgraded to
	7.0.1.  Please see the 20141231 entry below for information about
	prerequisites and upgrading, if you are not already using clang 3.5.0
	or higher.

20181211:
	Remove the timed and netdate programs from the base tree.  Setting
	the time with these deamons has been obsolete for over a decade.

20181126:
	On amd64, arm64 and armv7 (architectures that install LLVM's ld.lld
	linker as /usr/bin/ld) GNU ld is no longer installed as ld.bfd, as
	it produces broken binaries when ifuncs are in use.  Users needing
	GNU ld should install the binutils port or package.

20181123:
	The BSD crtbegin and crtend code has been enabled by default. It has
	had extensive testing on amd64, arm64, and i386. It can be disabled
	by building a world with -DWITHOUT_BSD_CRTBEGIN.

20181115:
	The set of CTM commands (ctm, ctm_smail, ctm_rmail, ctm_dequeue)
	has been converted to a port (misc/ctm) and will be removed from
	FreeBSD-13.  It is available as a package (ctm) for all supported
	FreeBSD versions.

20181110:
	The default newsyslog.conf(5) file has been changed to only include
	files in /etc/newsyslog.conf.d/ and /usr/local/etc/newsyslog.conf.d/ if
	the filenames end in '.conf' and do not begin with a '.'.

	You should check the configuration files in these two directories match
	this naming convention. You can verify which configuration files are
	being included using the command:
		$ newsyslog -Nrv

20181015:
	Ports for the DRM modules have been simplified. Now, amd64 users should
	just install the drm-kmod port. All others should install
	drm-legacy-kmod.

	Graphics hardware that's newer than about 2010 usually works with
	drm-kmod.  For hardware older than 2013, however, some users will need
	to use drm-legacy-kmod if drm-kmod doesn't work for them. Hardware older
	than 2008 usually only works in drm-legacy-kmod. The graphics team can
	only commit to hardware made since 2013 due to the complexity of the
	market and difficulty to test all the older cards effectively. If you
	have hardware supported by drm-kmod, you are strongly encouraged to use
	that as you will get better support.

	Other than KPI chasing, drm-legacy-kmod will not be updated. As outlined
	elsewhere, the drm and drm2 modules will be eliminated from the src base
	soon (with a limited exception for arm). Please update to the package asap
	and report any issues to x11@freebsd.org.

	Generally, anybody using the drm*-kmod packages should add
	WITHOUT_DRM_MODULE=t and WITHOUT_DRM2_MODULE=t to avoid nasty
	cross-threading surprises, especially with automatic driver
	loading from X11 startup. These will become the defaults in 13-current
	shortly.

20181012:
	The ixlv(4) driver has been renamed to iavf(4).  As a consequence,
	custom kernel and module loading configuration files must be updated
	accordingly.  Moreover, interfaces previous presented as ixlvN to the
	system are now exposed as iavfN and network configuration files must
	be adjusted as necessary.

20181009:
	OpenSSL has been updated to version 1.1.1.  This update included
	additional various API changes througout the base system.  It is
	important to rebuild third-party software after upgrading.  The value
	of __FreeBSD_version has been bumped accordingly.

20181006:
	The legacy DRM modules and drivers have now been added to the loader's
	module blacklist, in favor of loading them with kld_list in rc.conf(5).
	The module blacklist may be overridden with the loader.conf(5)
	'module_blacklist' variable, but loading them via rc.conf(5) is strongly
	encouraged.

20181002:
	The cam(4) based nda(4) driver will be used over nvd(4) by default on
	powerpc64. You may set 'options NVME_USE_NVD=1' in your kernel conf or
	loader tunable 'hw.nvme.use_nvd=1' if you wish to use the existing
	driver.  Make sure to edit /boot/etc/kboot.conf and fstab to use the
	nda device name.

20180913:
	Reproducible build mode is now on by default, in preparation for
	FreeBSD 12.0.  This eliminates build metadata such as the user,
	host, and time from the kernel (and uname), unless the working tree
	corresponds to a modified checkout from a version control system.
	The previous behavior can be obtained by setting the /etc/src.conf
	knob WITHOUT_REPRODUCIBLE_BUILD.

20180826:
	The Yarrow CSPRNG has been removed from the kernel as it has not been
	supported by its designers since at least 2003. Fortuna has been the
	default since FreeBSD-11.

20180822:
	devctl freeze/thaw have gone into the tree, the rc scripts have been
	updated to use them and devmatch has been changed.  You should update
	kernel, userland and rc scripts all at the same time.

20180818:
	The default interpreter has been switched from 4th to Lua.
	LOADER_DEFAULT_INTERP, documented in build(7), will override the default
	interpreter.  If you have custom FORTH code you will need to set
	LOADER_DEFAULT_INTERP=4th (valid values are 4th, lua or simp) in
	src.conf for the build.  This will create default hard links between
	loader and loader_4th instead of loader and loader_lua, the new default.
	If you are using UEFI it will create the proper hard link to loader.efi.

	bhyve uses userboot.so. It remains 4th-only until some issues are solved
	regarding coexisting with multiple versions of FreeBSD are resolved.

20180815:
	ls(1) now respects the COLORTERM environment variable used in other
	systems and software to indicate that a colored terminal is both
	supported and desired.  If ls(1) is suddenly emitting colors, they may
	be disabled again by either removing the unwanted COLORTERM from your
	environment, or using `ls --color=never`.  The ls(1) specific CLICOLOR
	may not be observed in a future release.

20180808:
	The default pager for most commands has been changed to "less".  To
	restore the old behavior, set PAGER="more" and MANPAGER="more -s" in
	your environment.

20180731:
	The jedec_ts(4) driver has been removed. A superset of its functionality
	is available in the jedec_dimm(4) driver, and the manpage for that
	driver includes migration instructions. If you have "device jedec_ts"
	in your kernel configuration file, it must be removed.

20180730:
	amd64/GENERIC now has EFI runtime services, EFIRT, enabled by default.
	This should have no effect if the kernel is booted via BIOS/legacy boot.
	EFIRT may be disabled via a loader tunable, efi.rt.disabled, if a system
	has a buggy firmware that prevents a successful boot due to use of
	runtime services.

20180727:
	Atmel AT91RM9200 and AT91SAM9, Cavium CNS 11xx and XScale
	support has been removed from the tree. These ports were
	obsolete and/or known to be broken for many years.

20180723:
	loader.efi has been augmented to participate more fully in the
	UEFI boot manager protocol. loader.efi will now look at the
	BootXXXX environment variable to determine if a specific kernel
	or root partition was specified. XXXX is derived from BootCurrent.
	efibootmgr(8) manages these standard UEFI variables.

20180720:
	zfsloader's functionality has now been folded into loader.
	zfsloader is no longer necessary once you've updated your
	boot blocks. For a transition period, we will install a
	hardlink for zfsloader to loader to allow a smooth transition
	until the boot blocks can be updated (hard link because old
	zfs boot blocks don't understand symlinks).

20180719:
	ARM64 now have efifb support, if you want to have serial console
	on your arm64 board when an screen is connected and the bootloader
	setup a frambuffer for us to use, just add :
	boot_serial=YES
	boot_multicons=YES
	in /boot/loader.conf
	For Raspberry Pi 3 (RPI) users, this is needed even if you don't have
	an screen connected as the firmware will setup a framebuffer are that
	u-boot will expose as an EFI framebuffer.

20180719:
	New uid:gid added, ntpd:ntpd (123:123).  Be sure to run mergemaster
	or take steps to update /etc/passwd before doing installworld on
	existing systems.  Do not skip the "mergemaster -Fp" step before
	installworld, as described in the update procedures near the bottom
	of this document.  Also, rc.d/ntpd now starts ntpd(8) as user ntpd
	if the new mac_ntpd(4) policy is available, unless ntpd_flags or
	the ntp config file contain options that change file/dir locations.
	When such options (e.g., "statsdir" or "crypto") are used, ntpd can
	still be run as non-root by setting ntpd_user=ntpd in rc.conf, after
	taking steps to ensure that all required files/dirs are accessible
	by the ntpd user.

20180717:
	Big endian arm support has been removed.

20180711:
	The static environment setup in kernel configs is no longer mutually
	exclusive with the loader(8) environment by default.  In order to
	restore the previous default behavior of disabling the loader(8)
	environment if a static environment is present, you must specify
	loader_env.disabled=1 in the static environment.

20180705:
	The ABI of syscalls used by management tools like sockstat and
	netstat has been broken to allow 32-bit binaries to work on
	64-bit kernels without modification.  These programs will need
	to match the kernel in order to function.  External programs may
	require minor modifications to accommodate a change of type in
	structures from pointers to 64-bit virtual addresses.

20180702:
	On i386 and amd64 atomics are now inlined. Out of tree modules using
	atomics will need to be rebuilt.

20180701:
	The '%I' format in the kern.corefile sysctl limits the number of
	core files that a process can generate to the number stored in the
	debug.ncores sysctl. The '%I' format is replaced by the single digit
	index. Previously, if all indexes were taken the kernel would overwrite
	only a core file with the highest index in a filename.
	Currently the system will create a new core file if there is a free
	index or if all slots are taken it will overwrite the oldest one.

20180630:
	Clang, llvm, lld, lldb, compiler-rt and libc++ have been upgraded to
	6.0.1.  Please see the 20141231 entry below for information about
	prerequisites and upgrading, if you are not already using clang 3.5.0
	or higher.

20180628:
	r335753 introduced a new quoting method. However, etc/devd/devmatch.conf
	needed to be changed to work with it. This change was made with r335763
	and requires a mergemaster / etcupdate / etc to update the installed file.

20180612:
	r334930 changed the interface between the NFS modules, so they all
	need to be rebuilt.  r335018 did a __FreeBSD_version bump for this.

20180530:
	As of r334391 lld is the default amd64 system linker; it is installed
	as /usr/bin/ld.  Kernel build workarounds (see 20180510 entry) are no
	longer necessary.

20180530:
	The kernel / userland interface for devinfo changed, so you'll
	need a new kernel and userland as a pair for it to work (rebuilding
	lib/libdevinfo is all that's required). devinfo and devmatch will
	not work, but everything else will when there's a mismatch.

20180523:
	The on-disk format for hwpmc callchain records has changed to include
	threadid corresponding to a given record. This changes the field offsets
	and thus requires that libpmcstat be rebuilt before using a kernel
	later than r334108.

20180517:
	The vxge(4) driver has been removed.  This driver was introduced into
	HEAD one week before the Exar left the Ethernet market and is not
	known to be used.  If you have device vxge in your kernel config file
	it must be removed.

20180510:
	The amd64 kernel now requires a ld that supports ifunc to produce a
	working kernel, either lld or a newer binutils. lld is built by default
	on amd64, and the 'buildkernel' target uses it automatically. However,
	it is not the default linker, so building the kernel the traditional
	way requires LD=ld.lld on the command line (or LD=/usr/local/bin/ld for
	binutils port/package). lld will soon be default, and this requirement
	will go away.

	NOTE: As of r334391 lld is the default system linker on amd64, and no
	workaround is necessary.

20180508:
	The nxge(4) driver has been removed.  This driver was for PCI-X 10g
	cards made by s2io/Neterion.  The company was aquired by Exar and
	no longer sells or supports Ethernet products.  If you have device
	nxge in your kernel config file it must be removed.

20180504:
	The tz database (tzdb) has been updated to 2018e.  This version more
	correctly models time stamps in time zones with negative DST such as
	Europe/Dublin (from 1971 on), Europe/Prague (1946/7), and
	Africa/Windhoek (1994/2017).  This does not affect the UT offsets, only
	time zone abbreviations and the tm_isdst flag.

20180502:
	The ixgb(4) driver has been removed.  This driver was for an early and
	uncommon legacy PCI 10GbE for a single ASIC, Intel 82597EX. Intel
	quickly shifted to the long lived ixgbe family.  If you have device
	ixgb in your kernel config file it must be removed.

20180501:
	The lmc(4) driver has been removed.  This was a WAN interface
	card that was already reportedly rare in 2003, and had an ambiguous
	license.  If you have device lmc in your kernel config file it must
	be removed.

20180413:
	Support for Arcnet networks has been removed.  If you have device
	arcnet or device cm in your kernel config file they must be
	removed.

20180411:
	Support for FDDI networks has been removed.  If you have device
	fddi or device fpa in your kernel config file they must be
	removed.

20180406:
	In addition to supporting RFC 3164 formatted messages, the
	syslogd(8) service is now capable of parsing RFC 5424 formatted
	log messages. The main benefit of using RFC 5424 is that clients
	may now send log messages with timestamps containing year numbers,
	microseconds and time zone offsets.

	Similarly, the syslog(3) C library function has been altered to
	send RFC 5424 formatted messages to the local system logging
	daemon. On systems using syslogd(8), this change should have no
	negative impact, as long as syslogd(8) and the C library are
	updated at the same time. On systems using a different system
	logging daemon, it may be necessary to make configuration
	adjustments, depending on the software used.

	When using syslog-ng, add the 'syslog-protocol' flag to local
	input sources to enable parsing of RFC 5424 formatted messages:

		source src {
			unix-dgram("/var/run/log" flags(syslog-protocol));
		}

	When using rsyslog, disable the 'SysSock.UseSpecialParser' option
	of the 'imuxsock' module to let messages be processed by the
	regular RFC 3164/5424 parsing pipeline:

		module(load="imuxsock" SysSock.UseSpecialParser="off")

	Do note that these changes only affect communication between local
	applications and syslogd(8). The format that syslogd(8) uses to
	store messages on disk or forward messages to other systems
	remains unchanged. syslogd(8) still uses RFC 3164 for these
	purposes. Options to customize this behaviour will be added in the
	future. Utilities that process log files stored in /var/log are
	thus expected to continue to function as before.

	__FreeBSD_version has been incremented to 1200061 to denote this
	change.

20180328:
	Support for token ring networks has been removed. If you
	have "device token" in your kernel config you should remove
	it. No device drivers supported token ring.

20180323:
	makefs was modified to be able to tag ISO9660 El Torito boot catalog
	entries as EFI instead of overloading the i386 tag as done previously.
	The amd64 mkisoimages.sh script used to build amd64 ISO images for
	release was updated to use this. This may mean that makefs must be
	updated before "make cdrom" can be run in the release directory. This
	should be as simple as:

		$ cd $SRCDIR/usr.sbin/makefs
		$ make depend all install

20180212:
	FreeBSD boot loader enhanced with Lua scripting. It's purely opt-in for
	now by building WITH_LOADER_LUA and WITHOUT_FORTH in /etc/src.conf.
	Co-existance for the transition period will come shortly. Booting is a
	complex environment and test coverage for Lua-enabled loaders has been
	thin, so it would be prudent to assume it might not work and make
	provisions for backup boot methods.

20180211:
	devmatch functionality has been turned on in devd. It will automatically
	load drivers for unattached devices. This may cause unexpected drivers to
	be loaded. Please report any problems to current@ and imp@freebsd.org.

20180114:
	Clang, llvm, lld, lldb, compiler-rt and libc++ have been upgraded to
	6.0.0.  Please see the 20141231 entry below for information about
	prerequisites and upgrading, if you are not already using clang 3.5.0
	or higher.

20180110:
	LLVM's lld linker is now used as the FreeBSD/amd64 bootstrap linker.
	This means it is used to link the kernel and userland libraries and
	executables, but is not yet installed as /usr/bin/ld by default.

	To revert to ld.bfd as the bootstrap linker, in /etc/src.conf set
        WITHOUT_LLD_BOOTSTRAP=yes

20180110:
	On i386, pmtimer has been removed. Its functionality has been folded
	into apm. It was a no-op on ACPI in current for a while now (but was still
	needed on i386 in FreeBSD 11 and earlier). Users may need to remove it
	from kernel config files.

20180104:
	The use of RSS hash from the network card aka flowid has been
	disabled by default for lagg(4) as it's currently incompatible with
	the lacp and loadbalance protocols.

	This can be re-enabled by setting the following in loader.conf:
	net.link.lagg.default_use_flowid="1"

20180102:
	The SW_WATCHDOG option is no longer necessary to enable the
	hardclock-based software watchdog if no hardware watchdog is
	configured. As before, SW_WATCHDOG will cause the software
	watchdog to be enabled even if a hardware watchdog is configured.

20171215:
	r326887 fixes the issue described in the 20171214 UPDATING entry.
	r326888 flips the switch back to building GELI support always.

20171214:
	r362593 broke ZFS + GELI support for reasons unknown. However,
	it also broke ZFS support generally, so GELI has been turned off
	by default as the lesser evil in r326857. If you boot off ZFS and/or
	GELI, it might not be a good time to update.

20171125:
	PowerPC users must update loader(8) by rebuilding world before
	installing a new kernel, as the protocol connecting them has
	changed. Without the update, loader metadata will not be passed
	successfully to the kernel and users will have to enter their
	root partition at the kernel mountroot prompt to continue booting.
	Newer versions of loader can boot old kernels without issue.

20171110:
	The LOADER_FIREWIRE_SUPPORT build variable as been renamed to
	WITH/OUT_LOADER_FIREWIRE. LOADER_{NO_,}GELI_SUPPORT has been renamed
	to WITH/OUT_LOADER_GELI.

20171106:
	The naive and non-compliant support of posix_fallocate(2) in ZFS
	has been removed as of r325320.  The system call now returns EINVAL
	when used on a ZFS file.  Although the new behavior complies with the
	standard, some consumers are not prepared to cope with it.
	One known victim is lld prior to r325420.

20171102:
	Building in a FreeBSD src checkout will automatically create object
	directories now rather than store files in the current directory if
	'make obj' was not ran.  Calling 'make obj' is no longer necessary.
	This feature can be disabled by setting WITHOUT_AUTO_OBJ=yes in
	/etc/src-env.conf (not /etc/src.conf), or passing the option in the
	environment.

20171101:
	The default MAKEOBJDIR has changed from /usr/obj/<srcdir> for native
	builds, and /usr/obj/<arch>/<srcdir> for cross-builds, to a unified
	/usr/obj/<srcdir>/<arch>.  This behavior can be changed to the old
	format by setting WITHOUT_UNIFIED_OBJDIR=yes in /etc/src-env.conf,
	the environment, or with -DWITHOUT_UNIFIED_OBJDIR when building.
	The UNIFIED_OBJDIR option is a transitional feature that will be
	removed for 12.0 release; please migrate to the new format for any
	tools by looking up the OBJDIR used by 'make -V .OBJDIR' means rather
	than hardcoding paths.

20171028:
	The native-xtools target no longer installs the files by default to the
	OBJDIR.  Use the native-xtools-install target with a DESTDIR to install
	to ${DESTDIR}/${NXTP} where NXTP defaults to /nxb-bin.

20171021:
	As part of the boot loader infrastructure cleanup, LOADER_*_SUPPORT
	options are changing from controlling the build if defined / undefined
	to controlling the build with explicit 'yes' or 'no' values. They will
	shift to WITH/WITHOUT options to match other options in the system.

20171010:
	libstand has turned into a private library for sys/boot use only.
	It is no longer supported as a public interface outside of sys/boot.

20171005:
	The arm port has split armv6 into armv6 and armv7. armv7 is now
	a valid TARGET_ARCH/MACHINE_ARCH setting. If you have an armv7 system
	and are running a kernel from before r324363, you will need to add
	MACHINE_ARCH=armv7 to 'make buildworld' to do a native build.

20171003:
	When building multiple kernels using KERNCONF, non-existent KERNCONF
	files will produce an error and buildkernel will fail. Previously
	missing KERNCONF files silently failed giving no indication as to
	why, only to subsequently discover during installkernel that the
	desired kernel was never built in the first place.

20170912:
	The default serial number format for CTL LUNs has changed.  This will
	affect users who use /dev/diskid/* device nodes, or whose FibreChannel
	or iSCSI clients care about their LUNs' serial numbers.  Users who
	require serial number stability should hardcode serial numbers in
	/etc/ctl.conf .

20170912:
	For 32-bit arm compiled for hard-float support, soft-floating point
	binaries now always get their shared libraries from
	LD_SOFT_LIBRARY_PATH (in the past, this was only used if
	/usr/libsoft also existed). Only users with a hard-float ld.so, but
	soft-float everything else should be affected.

20170826:
	The geli password typed at boot is now hidden.  To restore the previous
	behavior, see geli(8) for configuration options.

20170825:
	Move PMTUD blackhole counters to TCPSTATS and remove them from bare
	sysctl values.  Minor nit, but requires a rebuild of both world/kernel
	to complete.

20170814:
	"make check" behavior (made in ^/head@r295380) has been changed to
	execute from a limited sandbox, as opposed to executing from
	${TESTSDIR}.

	Behavioral changes:
	- The "beforecheck" and "aftercheck" targets are now specified.
	- ${CHECKDIR} (added in commit noted above) has been removed.
	- Legacy behavior can be enabled by setting
	  WITHOUT_MAKE_CHECK_USE_SANDBOX in src.conf(5) or the environment.

	If the limited sandbox mode is enabled, "make check" will execute
	"make distribution", then install, execute the tests, and clean up the
	sandbox if successful.

	The "make distribution" and "make install" targets are typically run as
	root to set appropriate permissions and ownership at installation time.
	The end-user should set "WITH_INSTALL_AS_USER" in src.conf(5) or the
	environment if executing "make check" with limited sandbox mode using
	an unprivileged user.

20170808:
	Since the switch to GPT disk labels, fsck for UFS/FFS has been
	unable to automatically find alternate superblocks. As of r322297,
	the information needed to find alternate superblocks has been
	moved to the end of the area reserved for the boot block.
	Filesystems created with a newfs of this vintage or later
	will create the recovery information. If you have a filesystem
	created prior to this change and wish to have a recovery block
	created for your filesystem, you can do so by running fsck in
	foreground mode (i.e., do not use the -p or -y options). As it
	starts, fsck will ask ``SAVE DATA TO FIND ALTERNATE SUPERBLOCKS''
	to which you should answer yes.

20170728:
	As of r321665, an NFSv4 server configuration that services
	Kerberos mounts or clients that do not support the uid/gid in
	owner/owner_group string capability, must explicitly enable
	the nfsuserd daemon by adding nfsuserd_enable="YES" to the
	machine's /etc/rc.conf file.

20170722:
	Clang, llvm, lldb, compiler-rt and libc++ have been upgraded to 5.0.0.
	Please see the 20141231 entry below for information about prerequisites
	and upgrading, if you are not already using clang 3.5.0 or higher.

20170701:
	WITHOUT_RCMDS is now the default. Set WITH_RCMDS if you need the
	r-commands (rlogin, rsh, etc.) to be built with the base system.

20170625:
	The FreeBSD/powerpc platform now uses a 64-bit type for time_t.  This is
	a very major ABI incompatible change, so users of FreeBSD/powerpc must
	be careful when performing source upgrades.  It is best to run
	'make installworld' from an alternate root system, either a live
	CD/memory stick, or a temporary root partition.  Additionally, all ports
	must be recompiled.  powerpc64 is largely unaffected, except in the case
	of 32-bit compatibility.  All 32-bit binaries will be affected.

20170623:
	Forward compatibility for the "ino64" project have been committed. This
	will allow most new binaries to run on older kernels in a limited
	fashion.  This prevents many of the common foot-shooting actions in the
	upgrade as well as the limited ability to roll back the kernel across
	the ino64 upgrade. Complicated use cases may not work properly, though
	enough simpler ones work to allow recovery in most situations.

20170620:
	Switch back to the BSDL dtc (Device Tree Compiler). Set WITH_GPL_DTC
	if you require the GPL compiler.

20170618:
	The internal ABI used for communication between the NFS kernel modules
	was changed by r320085, so __FreeBSD_version was bumped to
	ensure all the NFS related modules are updated together.

20170617:
	The ABI of struct event was changed by extending the data
	member to 64bit and adding ext fields.  For upgrade, same
	precautions as for the entry 20170523 "ino64" must be
	followed.

20170531:
	The GNU roff toolchain has been removed from base. To render manpages
	which are not supported by mandoc(1), man(1) can fallback on GNU roff
	from ports (and recommends to install it).
	To render roff(7) documents, consider using GNU roff from ports or the
	heirloom doctools roff toolchain from ports via pkg install groff or
	via pkg install heirloom-doctools.

20170524:
	The ath(4) and ath_hal(4) modules now build piecemeal to allow for
	smaller runtime footprint builds.  This is useful for embedded systems
	which only require one chipset support.

	If you load it as a module, make sure this is in /boot/loader.conf:

	if_ath_load="YES"

	This will load the HAL, all chip/RF backends and if_ath_pci.
	If you have if_ath_pci in /boot/loader.conf, ensure it is after
	if_ath or it will not load any HAL chipset support.

	If you want to selectively load things (eg on ye cheape ARM/MIPS
	platforms where RAM is at a premium) you should:

	* load ath_hal
	* load the chip modules in question
	* load ath_rate, ath_dfs
	* load ath_main
	* load if_ath_pci and/or if_ath_ahb depending upon your particular
	  bus bind type - this is where probe/attach is done.

	For further comments/feedback, poke adrian@ .

20170523:
	The "ino64" 64-bit inode project has been committed, which extends
	a number of types to 64 bits.  Upgrading in place requires care and
	adherence to the documented upgrade procedure.

	If using a custom kernel configuration ensure that the
	COMPAT_FREEBSD11 option is included (as during the upgrade the
	system will be running the ino64 kernel with the existing world).

	For the safest in-place upgrade begin by removing previous build
	artifacts via "rm -rf /usr/obj/*".   Then, carefully follow the
	full procedure documented below under the heading "To rebuild
	everything and install it on the current system."  Specifically,
	a reboot is required after installing the new kernel before
	installing world.

20170424:
	The NATM framework including the en(4), fatm(4), hatm(4), and
	patm(4) devices has been removed.  Consumers should plan a
	migration before the end-of-life date for FreeBSD 11.

20170420:
	GNU diff has been replaced by a BSD licensed diff. Some features of GNU
	diff has not been implemented, if those are needed a newer version of
	GNU diff is available via the diffutils package under the gdiff name.

20170413:
	As of r316810 for ipfilter, keep frags is no longer assumed when
	keep state is specified in a rule. r316810 aligns ipfilter with
	documentation in man pages separating keep frags from keep state.
	This allows keep state to be specified without forcing keep frags
	and allows keep frags to be specified independently of keep state.
	To maintain previous behaviour, also specify keep frags with
	keep state (as documented in ipf.conf.5).

20170407:
	arm64 builds now use the base system LLD 4.0.0 linker by default,
	instead of requiring that the aarch64-binutils port or package be
	installed. To continue using aarch64-binutils, set
	CROSS_BINUTILS_PREFIX=/usr/local/aarch64-freebsd/bin .

20170405:
	The UDP optimization in entry 20160818 that added the sysctl
	net.inet.udp.require_l2_bcast has been reverted.  L2 broadcast
	packets will no longer be treated as L3 broadcast packets.

20170331:
	Binds and sends to the loopback addresses, IPv6 and IPv4, will now
	use any explicitly assigned loopback address available in the jail
	instead of using the first assigned address of the jail.

20170329:
	The ctl.ko module no longer implements the iSCSI target frontend:
	cfiscsi.ko does instead.

	If building cfiscsi.ko as a kernel module, the module can be loaded
	via one of the following methods:
	- `cfiscsi_load="YES"` in loader.conf(5).
	- Add `cfiscsi` to `$kld_list` in rc.conf(5).
	- ctladm(8)/ctld(8), when compiled with iSCSI support
	  (`WITH_ISCSI=yes` in src.conf(5))

	Please see cfiscsi(4) for more details.

20170316:
	The mmcsd.ko module now additionally depends on geom_flashmap.ko.
	Also, mmc.ko and mmcsd.ko need to be a matching pair built from the
	same source (previously, the dependency of mmcsd.ko on mmc.ko was
	missing, but mmcsd.ko now will refuse to load if it is incompatible
	with mmc.ko).

20170315:
	The syntax of ipfw(8) named states was changed to avoid ambiguity.
	If you have used named states in the firewall rules, you need to modify
	them after installworld and before rebooting. Now named states must
	be prefixed with colon.

20170311:
	The old drm (sys/dev/drm/) drivers for i915 and radeon have been
	removed as the userland we provide cannot use them. The KMS version
	(sys/dev/drm2) supports the same hardware.

20170302:
	Clang, llvm, lldb, compiler-rt and libc++ have been upgraded to 4.0.0.
	Please see the 20141231 entry below for information about prerequisites
	and upgrading, if you are not already using clang 3.5.0 or higher.

20170221:
	The code that provides support for ZFS .zfs/ directory functionality
	has been reimplemented.  It's not possible now to create a snapshot
	by mkdir under .zfs/snapshot/.  That should be the only user visible
	change.

20170216:
	EISA bus support has been removed. The WITH_EISA option is no longer
	valid.

20170215:
	MCA bus support has been removed.

20170127:
	The WITH_LLD_AS_LD / WITHOUT_LLD_AS_LD build knobs have been renamed
	WITH_LLD_IS_LD / WITHOUT_LLD_IS_LD, for consistency with CLANG_IS_CC.

20170112:
	The EM_MULTIQUEUE kernel configuration option is deprecated now that
	the em(4) driver conforms to iflib specifications.

20170109:
	The igb(4), em(4) and lem(4) ethernet drivers are now implemented via
	IFLIB.  If you have a custom kernel configuration that excludes em(4)
	but you use igb(4), you need to re-add em(4) to your custom configuration.

20161217:
	Clang, llvm, lldb, compiler-rt and libc++ have been upgraded to 3.9.1.
	Please see the 20141231 entry below for information about prerequisites
	and upgrading, if you are not already using clang 3.5.0 or higher.

20161124:
	Clang, llvm, lldb, compiler-rt and libc++ have been upgraded to 3.9.0.
	Please see the 20141231 entry below for information about prerequisites
	and upgrading, if you are not already using clang 3.5.0 or higher.

20161119:
	The layout of the pmap structure has changed for powerpc to put the pmap
	statistics at the front for all CPU variations.  libkvm(3) and all tools
	that link against it need to be recompiled.

20161030:
	isl(4) and cyapa(4) drivers now require a new driver,
	chromebook_platform(4), to work properly on Chromebook-class hardware.
	On other types of hardware the drivers may need to be configured using
	device hints.  Please see the corresponding manual pages for details.

20161017:
	The urtwn(4) driver was merged into rtwn(4) and now consists of
	rtwn(4) main module + rtwn_usb(4) and rtwn_pci(4) bus-specific
	parts.
	Also, firmware for RTL8188CE was renamed due to possible name
	conflict (rtwnrtl8192cU(B) -> rtwnrtl8192cE(B))

20161015:
	GNU rcs has been removed from base.  It is available as packages:
	- rcs: Latest GPLv3 GNU rcs version.
	- rcs57: Copy of the latest version of GNU rcs (GPLv2) before it was
	removed from base.

20161008:
	Use of the cc_cdg, cc_chd, cc_hd, or cc_vegas congestion control
	modules now requires that the kernel configuration contain the
	TCP_HHOOK option. (This option is included in the GENERIC kernel.)

20161003:
	The WITHOUT_ELFCOPY_AS_OBJCOPY src.conf(5) knob has been retired.
	ELF Tool Chain's elfcopy is always installed as /usr/bin/objcopy.

20160924:
	Relocatable object files with the extension of .So have been renamed
	to use an extension of .pico instead.  The purpose of this change is
	to avoid a name clash with shared libraries on case-insensitive file
	systems.  On those file systems, foo.So is the same file as foo.so.

20160918:
	GNU rcs has been turned off by default.  It can (temporarily) be built
	again by adding WITH_RCS knob in src.conf.
	Otherwise, GNU rcs is available from packages:
	- rcs: Latest GPLv3 GNU rcs version.
	- rcs57: Copy of the latest version of GNU rcs (GPLv2) from base.

20160918:
	The backup_uses_rcs functionality has been removed from rc.subr.

20160908:
	The queue(3) debugging macro, QUEUE_MACRO_DEBUG, has been split into
	two separate components, QUEUE_MACRO_DEBUG_TRACE and
	QUEUE_MACRO_DEBUG_TRASH.  Define both for the original
	QUEUE_MACRO_DEBUG behavior.

20160824:
	r304787 changed some ioctl interfaces between the iSCSI userspace
	programs and the kernel.  ctladm, ctld, iscsictl, and iscsid must be
	rebuilt to work with new kernels.  __FreeBSD_version has been bumped
	to 1200005.

20160818:
	The UDP receive code has been updated to only treat incoming UDP
	packets that were addressed to an L2 broadcast address as L3
	broadcast packets.  It is not expected that this will affect any
	standards-conforming UDP application.  The new behaviour can be
	disabled by setting the sysctl net.inet.udp.require_l2_bcast to
	0.

20160818:
	Remove the openbsd_poll system call.
	__FreeBSD_version has been bumped because of this.

20160708:
	The stable/11 branch has been created from head@r302406.

20160622:
	The libc stub for the pipe(2) system call has been replaced with
	a wrapper that calls the pipe2(2) system call and the pipe(2)
	system call is now only implemented by the kernels that include
	"options COMPAT_FREEBSD10" in their config file (this is the
	default).  Users should ensure that this option is enabled in
	their kernel or upgrade userspace to r302092 before upgrading their
	kernel.

20160527:
	CAM will now strip leading spaces from SCSI disks' serial numbers.
	This will affect users who create UFS filesystems on SCSI disks using
	those disk's diskid device nodes.  For example, if /etc/fstab
	previously contained a line like
	"/dev/diskid/DISK-%20%20%20%20%20%20%20ABCDEFG0123456", you should
	change it to "/dev/diskid/DISK-ABCDEFG0123456".  Users of geom
	transforms like gmirror may also be affected.  ZFS users should
	generally be fine.

20160523:
	The bitstring(3) API has been updated with new functionality and
	improved performance.  But it is binary-incompatible with the old API.
	Objects built with the new headers may not be linked against objects
	built with the old headers.

20160520:
	The brk and sbrk functions have been removed from libc on arm64.
	Binutils from ports has been updated to not link to these
	functions and should be updated to the latest version before
	installing a new libc.

20160517:
	The armv6 port now defaults to hard float ABI. Limited support
	for running both hardfloat and soft float on the same system
	is available using the libraries installed with -DWITH_LIBSOFT.
	This has only been tested as an upgrade path for installworld
	and packages may fail or need manual intervention to run. New
	packages will be needed.

	To update an existing self-hosted armv6hf system, you must add
	TARGET_ARCH=armv6 on the make command line for both the build
	and the install steps.

20160510:
	Kernel modules compiled outside of a kernel build now default to
	installing to /boot/modules instead of /boot/kernel.  Many kernel
	modules built this way (such as those in ports) already overrode
	KMODDIR explicitly to install into /boot/modules.  However,
	manually building and installing a module from /sys/modules will
	now install to /boot/modules instead of /boot/kernel.

20160414:
	The CAM I/O scheduler has been committed to the kernel. There should be
	no user visible impact. This does enable NCQ Trim on ada SSDs. While the
	list of known rogues that claim support for this but actually corrupt
	data is believed to be complete, be on the lookout for data
	corruption. The known rogue list is believed to be complete:

		o Crucial MX100, M550 drives with MU01 firmware.
		o Micron M510 and M550 drives with MU01 firmware.
		o Micron M500 prior to MU07 firmware
		o Samsung 830, 840, and 850 all firmwares
		o FCCT M500 all firmwares

	Crucial has firmware http://www.crucial.com/usa/en/support-ssd-firmware
	with working NCQ TRIM. For Micron branded drives, see your sales rep for
	updated firmware. Black listed drives will work correctly because these
	drives work correctly so long as no NCQ TRIMs are sent to them. Given
	this list is the same as found in Linux, it's believed there are no
	other rogues in the market place. All other models from the above
	vendors work.

	To be safe, if you are at all concerned, you can quirk each of your
	drives to prevent NCQ from being sent by setting:
		kern.cam.ada.X.quirks="0x2"
	in loader.conf. If the drive requires the 4k sector quirk, set the
	quirks entry to 0x3.

20160330:
	The FAST_DEPEND build option has been removed and its functionality is
	now the one true way.  The old mkdep(1) style of 'make depend' has
	been removed.  See 20160311 for further details.

20160317:
	Resource range types have grown from unsigned long to uintmax_t.  All
	drivers, and anything using libdevinfo, need to be recompiled.

20160311:
	WITH_FAST_DEPEND is now enabled by default for in-tree and out-of-tree
	builds.  It no longer runs mkdep(1) during 'make depend', and the
	'make depend' stage can safely be skipped now as it is auto ran
	when building 'make all' and will generate all SRCS and DPSRCS before
	building anything else.  Dependencies are gathered at compile time with
	-MF flags kept in separate .depend files per object file.  Users should
	run 'make cleandepend' once if using -DNO_CLEAN to clean out older
	stale .depend files.

20160306:
	On amd64, clang 3.8.0 can now insert sections of type AMD64_UNWIND into
	kernel modules.  Therefore, if you load any kernel modules at boot time,
	please install the boot loaders after you install the kernel, but before
	rebooting, e.g.:

	make buildworld
	make buildkernel KERNCONF=YOUR_KERNEL_HERE
	make installkernel KERNCONF=YOUR_KERNEL_HERE
	make -C sys/boot install
	<reboot in single user>

	Then follow the usual steps, described in the General Notes section,
	below.

20160305:
	Clang, llvm, lldb and compiler-rt have been upgraded to 3.8.0.  Please
	see the 20141231 entry below for information about prerequisites and
	upgrading, if you are not already using clang 3.5.0 or higher.

20160301:
	The AIO subsystem is now a standard part of the kernel.  The
	VFS_AIO kernel option and aio.ko kernel module have been removed.
	Due to stability concerns, asynchronous I/O requests are only
	permitted on sockets and raw disks by default.  To enable
	asynchronous I/O requests on all file types, set the
	vfs.aio.enable_unsafe sysctl to a non-zero value.

20160226:
	The ELF object manipulation tool objcopy is now provided by the
	ELF Tool Chain project rather than by GNU binutils. It should be a
	drop-in replacement, with the addition of arm64 support. The
	(temporary) src.conf knob WITHOUT_ELFCOPY_AS_OBJCOPY knob may be set
	to obtain the GNU version if necessary.

20160129:
	Building ZFS pools on top of zvols is prohibited by default.  That
	feature has never worked safely; it's always been prone to deadlocks.
	Using a zvol as the backing store for a VM guest's virtual disk will
	still work, even if the guest is using ZFS.  Legacy behavior can be
	restored by setting vfs.zfs.vol.recursive=1.

20160119:
	The NONE and HPN patches has been removed from OpenSSH.  They are
	still available in the security/openssh-portable port.

20160113:
	With the addition of ypldap(8), a new _ypldap user is now required
	during installworld. "mergemaster -p" can be used to add the user
	prior to installworld, as documented in the handbook.

20151216:
	The tftp loader (pxeboot) now uses the option root-path directive. As a
	consequence it no longer looks for a pxeboot.4th file on the tftp
	server. Instead it uses the regular /boot infrastructure as with the
	other loaders.

20151211:
	The code to start recording plug and play data into the modules has
	been committed. While the old tools will properly build a new kernel,
	a number of warnings about "unknown metadata record 4" will be produced
	for an older kldxref. To avoid such warnings, make sure to rebuild
	the kernel toolchain (or world). Make sure that you have r292078 or
	later when trying to build 292077 or later before rebuilding.

20151207:
	Debug data files are now built by default with 'make buildworld' and
	installed with 'make installworld'. This facilitates debugging but
	requires more disk space both during the build and for the installed
	world. Debug files may be disabled by setting WITHOUT_DEBUG_FILES=yes
	in src.conf(5).

20151130:
	r291527 changed the internal interface between the nfsd.ko and
	nfscommon.ko modules. As such, they must both be upgraded to-gether.
	__FreeBSD_version has been bumped because of this.

20151108:
	Add support for unicode collation strings leads to a change of
	order of files listed by ls(1) for example. To get back to the old
	behaviour, set LC_COLLATE environment variable to "C".

	Databases administrators will need to reindex their databases given
	collation results will be different.

	Due to a bug in install(1) it is recommended to remove the ancient
	locales before running make installworld.

	rm -rf /usr/share/locale/*

20151030:
	The OpenSSL has been upgraded to 1.0.2d.  Any binaries requiring
	libcrypto.so.7 or libssl.so.7 must be recompiled.

20151020:
	Qlogic 24xx/25xx firmware images were updated from 5.5.0 to 7.3.0.
	Kernel modules isp_2400_multi and isp_2500_multi were removed and
	should be replaced with isp_2400 and isp_2500 modules respectively.

20151017:
	The build previously allowed using 'make -n' to not recurse into
	sub-directories while showing what commands would be executed, and
	'make -n -n' to recursively show commands.  Now 'make -n' will recurse
	and 'make -N' will not.

20151012:
	If you specify SENDMAIL_MC or SENDMAIL_CF in make.conf, mergemaster
	and etcupdate will now use this file. A custom sendmail.cf is now
	updated via this mechanism rather than via installworld.  If you had
	excluded sendmail.cf in mergemaster.rc or etcupdate.conf, you may
	want to remove the exclusion or change it to "always install".
	/etc/mail/sendmail.cf is now managed the same way regardless of
	whether SENDMAIL_MC/SENDMAIL_CF is used.  If you are not using
	SENDMAIL_MC/SENDMAIL_CF there should be no change in behavior.

20151011:
	Compatibility shims for legacy ATA device names have been removed.
	It includes ATA_STATIC_ID kernel option, kern.cam.ada.legacy_aliases
	and kern.geom.raid.legacy_aliases loader tunables, kern.devalias.*
	environment variables, /dev/ad* and /dev/ar* symbolic links.

20151006:
	Clang, llvm, lldb, compiler-rt and libc++ have been upgraded to 3.7.0.
	Please see the 20141231 entry below for information about prerequisites
	and upgrading, if you are not already using clang 3.5.0 or higher.

20150924:
	Kernel debug files have been moved to /usr/lib/debug/boot/kernel/,
	and renamed from .symbols to .debug. This reduces the size requirements
	on the boot partition or file system and provides consistency with
	userland debug files.

	When using the supported kernel installation method the
	/usr/lib/debug/boot/kernel directory will be renamed (to kernel.old)
	as is done with /boot/kernel.

	Developers wishing to maintain the historical behavior of installing
	debug files in /boot/kernel/ can set KERN_DEBUGDIR="" in src.conf(5).

20150827:
	The wireless drivers had undergone changes that remove the 'parent
	interface' from the ifconfig -l output. The rc.d network scripts
	used to check presence of a parent interface in the list, so old
	scripts would fail to start wireless networking. Thus, etcupdate(3)
	or mergemaster(8) run is required after kernel update, to update your
	rc.d scripts in /etc.

20150827:
	pf no longer supports 'scrub fragment crop' or 'scrub fragment drop-ovl'
	These configurations are now automatically interpreted as
	'scrub fragment reassemble'.

20150817:
	Kernel-loadable modules for the random(4) device are back. To use
	them, the kernel must have

	device	random
	options	RANDOM_LOADABLE

	kldload(8) can then be used to load random_fortuna.ko
	or random_yarrow.ko. Please note that due to the indirect
	function calls that the loadable modules need to provide,
	the build-in variants will be slightly more efficient.

	The random(4) kernel option RANDOM_DUMMY has been retired due to
	unpopularity. It was not all that useful anyway.

20150813:
	The WITHOUT_ELFTOOLCHAIN_TOOLS src.conf(5) knob has been retired.
	Control over building the ELF Tool Chain tools is now provided by
	the WITHOUT_TOOLCHAIN knob.

20150810:
	The polarity of Pulse Per Second (PPS) capture events with the
	uart(4) driver has been corrected.  Prior to this change the PPS
	"assert" event corresponded to the trailing edge of a positive PPS
	pulse and the "clear" event was the leading edge of the next pulse.

	As the width of a PPS pulse in a typical GPS receiver is on the
	order of 1 millisecond, most users will not notice any significant
	difference with this change.

	Anyone who has compensated for the historical polarity reversal by
	configuring a negative offset equal to the pulse width will need to
	remove that workaround.

20150809:
	The default group assigned to /dev/dri entries has been changed
	from 'wheel' to 'video' with the id of '44'. If you want to have
	access to the dri devices please add yourself to the video group
	with:

	# pw groupmod video -m $USER

20150806:
	The menu.rc and loader.rc files will now be replaced during
	upgrades. Please migrate local changes to menu.rc.local and
	loader.rc.local instead.

20150805:
	GNU Binutils versions of addr2line, c++filt, nm, readelf, size,
	strings and strip have been removed. The src.conf(5) knob
	WITHOUT_ELFTOOLCHAIN_TOOLS no longer provides the binutils tools.

20150728:
	As ZFS requires more kernel stack pages than is the default on some
	architectures e.g. i386, it now warns if KSTACK_PAGES is less than
	ZFS_MIN_KSTACK_PAGES (which is 4 at the time of writing).

	Please consider using 'options KSTACK_PAGES=X' where X is greater
	than or equal to ZFS_MIN_KSTACK_PAGES i.e. 4 in such configurations.

20150706:
	sendmail has been updated to 8.15.2.  Starting with FreeBSD 11.0
	and sendmail 8.15, sendmail uses uncompressed IPv6 addresses by
	default, i.e., they will not contain "::".  For example, instead
	of ::1, it will be 0:0:0:0:0:0:0:1.  This permits a zero subnet
	to have a more specific match, such as different map entries for
	IPv6:0:0 vs IPv6:0.  This change requires that configuration
	data (including maps, files, classes, custom ruleset, etc.) must
	use the same format, so make certain such configuration data is
	upgrading.  As a very simple check search for patterns like
	'IPv6:[0-9a-fA-F:]*::' and 'IPv6::'.  To return to the old
	behavior, set the m4 option confUSE_COMPRESSED_IPV6_ADDRESSES or
	the cf option UseCompressedIPv6Addresses.

20150630:
	The default kernel entropy-processing algorithm is now
	Fortuna, replacing Yarrow.

	Assuming you have 'device random' in your kernel config
	file, the configurations allow a kernel option to override
	this default. You may choose *ONE* of:

	options	RANDOM_YARROW	# Legacy /dev/random algorithm.
	options	RANDOM_DUMMY	# Blocking-only driver.

	If you have neither, you get Fortuna.  For most people,
	read no further, Fortuna will give a /dev/random that works
	like it always used to, and the difference will be irrelevant.

	If you remove 'device random', you get *NO* kernel-processed
	entropy at all. This may be acceptable to folks building
	embedded systems, but has complications. Carry on reading,
	and it is assumed you know what you need.

	*PLEASE* read random(4) and random(9) if you are in the
	habit of tweaking kernel configs, and/or if you are a member
	of the embedded community, wanting specific and not-usual
	behaviour from your security subsystems.

	NOTE!! If you use RANDOM_DUMMY and/or have no 'device
	random', you will NOT have a functioning /dev/random, and
	many cryptographic features will not work, including SSH.
	You may also find strange behaviour from the random(3) set
	of library functions, in particular sranddev(3), srandomdev(3)
	and arc4random(3). The reason for this is that the KERN_ARND
	sysctl only returns entropy if it thinks it has some to
	share, and with RANDOM_DUMMY or no 'device random' this
	will never happen.

20150623:
	An additional fix for the issue described in the 20150614 sendmail
	entry below has been committed in revision 284717.

20150616:
	FreeBSD's old make (fmake) has been removed from the system. It is
	available as the devel/fmake port or via pkg install fmake.

20150615:
	The fix for the issue described in the 20150614 sendmail entry
	below has been committed in revision 284436.  The work
	around described in that entry is no longer needed unless the
	default setting is overridden by a confDH_PARAMETERS configuration
	setting of '5' or pointing to a 512 bit DH parameter file.

20150614:
	ALLOW_DEPRECATED_ATF_TOOLS/ATFFILE support has been removed from
	atf.test.mk (included from bsd.test.mk). Please upgrade devel/atf
	and devel/kyua to version 0.20+ and adjust any calling code to work
	with Kyuafile and kyua.

20150614:
	The import of openssl to address the FreeBSD-SA-15:10.openssl
	security advisory includes a change which rejects handshakes
	with DH parameters below 768 bits.  sendmail releases prior
	to 8.15.2 (not yet released), defaulted to a 512 bit
	DH parameter setting for client connections.  To work around
	this interoperability, sendmail can be configured to use a
	2048 bit DH parameter by:

	1. Edit /etc/mail/`hostname`.mc
	2. If a setting for confDH_PARAMETERS does not exist or
	   exists and is set to a string beginning with '5',
	   replace it with '2'.
	3. If a setting for confDH_PARAMETERS exists and is set to
	   a file path, create a new file with:
		openssl dhparam -out /path/to/file 2048
	4. Rebuild the .cf file:
		cd /etc/mail/; make; make install
	5. Restart sendmail:
		cd /etc/mail/; make restart

	A sendmail patch is coming, at which time this file will be
	updated.

20150604:
	Generation of legacy formatted entries have been disabled by default
	in pwd_mkdb(8), as all base system consumers of the legacy formatted
	entries were converted to use the new format by default when the new,
	machine independent format have been added and supported since FreeBSD
	5.x.

	Please see the pwd_mkdb(8) manual page for further details.

20150525:
	Clang and llvm have been upgraded to 3.6.1 release.  Please see the
	20141231 entry below for information about prerequisites and upgrading,
	if you are not already using 3.5.0 or higher.

20150521:
	TI platform code switched to using vendor DTS files and this update
	may break existing systems running on Beaglebone, Beaglebone Black,
	and Pandaboard:

	- dtb files should be regenerated/reinstalled. Filenames are the
	  same but content is different now
	- GPIO addressing was changed, now each GPIO bank (32 pins per bank)
	  has its own /dev/gpiocX device, e.g. pin 121 on /dev/gpioc0 in old
	  addressing scheme is now pin 25 on /dev/gpioc3.
	- Pandaboard: /etc/ttys should be updated, serial console device is
	  now /dev/ttyu2, not /dev/ttyu0

20150501:
	soelim(1) from gnu/usr.bin/groff has been replaced by usr.bin/soelim.
	If you need the GNU extension from groff soelim(1), install groff
	from package: pkg install groff, or via ports: textproc/groff.

20150423:
	chmod, chflags, chown and chgrp now affect symlinks in -R mode as
	defined in symlink(7); previously symlinks were silently ignored.

20150415:
	The const qualifier has been removed from iconv(3) to comply with
	POSIX.  The ports tree is aware of this from r384038 onwards.

20150416:
	Libraries specified by LIBADD in Makefiles must have a corresponding
	DPADD_<lib> variable to ensure correct dependencies.  This is now
	enforced in src.libnames.mk.

20150324:
	From legacy ata(4) driver was removed support for SATA controllers
	supported by more functional drivers ahci(4), siis(4) and mvs(4).
	Kernel modules ataahci and ataadaptec were removed completely,
	replaced by ahci and mvs modules respectively.

20150315:
	Clang, llvm and lldb have been upgraded to 3.6.0 release.  Please see
	the 20141231 entry below for information about prerequisites and
	upgrading, if you are not already using 3.5.0 or higher.

20150307:
	The 32-bit PowerPC kernel has been changed to a position-independent
	executable. This can only be booted with a version of loader(8)
	newer than January 31, 2015, so make sure to update both world and
	kernel before rebooting.

20150217:
	If you are running a -CURRENT kernel since r273872 (Oct 30th, 2014),
	but before r278950, the RNG was not seeded properly.  Immediately
	upgrade the kernel to r278950 or later and regenerate any keys (e.g.
	ssh keys or openssl keys) that were generated w/ a kernel from that
	range.  This does not affect programs that directly used /dev/random
	or /dev/urandom.  All userland uses of arc4random(3) are affected.

20150210:
	The autofs(4) ABI was changed in order to restore binary compatibility
	with 10.1-RELEASE.  The automountd(8) daemon needs to be rebuilt to work
	with the new kernel.

20150131:
	The powerpc64 kernel has been changed to a position-independent
	executable. This can only be booted with a new version of loader(8),
	so make sure to update both world and kernel before rebooting.

20150118:
	Clang and llvm have been upgraded to 3.5.1 release.  This is a bugfix
	only release, no new features have been added.  Please see the 20141231
	entry below for information about prerequisites and upgrading, if you
	are not already using 3.5.0.

20150107:
	ELF tools addr2line, elfcopy (strip), nm, size, and strings are now
	taken from the ELF Tool Chain project rather than GNU binutils. They
	should be drop-in replacements, with the addition of arm64 support.
	The WITHOUT_ELFTOOLCHAIN_TOOLS= knob may be used to obtain the
	binutils tools, if necessary. See 20150805 for updated information.

20150105:
	The default Unbound configuration now enables remote control
	using a local socket.  Users who have already enabled the
	local_unbound service should regenerate their configuration
	by running "service local_unbound setup" as root.

20150102:
	The GNU texinfo and GNU info pages have been removed.
	To be able to view GNU info pages please install texinfo from ports.

20141231:
	Clang, llvm and lldb have been upgraded to 3.5.0 release.

	As of this release, a prerequisite for building clang, llvm and lldb is
	a C++11 capable compiler and C++11 standard library.  This means that to
	be able to successfully build the cross-tools stage of buildworld, with
	clang as the bootstrap compiler, your system compiler or cross compiler
	should either be clang 3.3 or later, or gcc 4.8 or later, and your
	system C++ library should be libc++, or libdstdc++ from gcc 4.8 or
	later.

	On any standard FreeBSD 10.x or 11.x installation, where clang and
	libc++ are on by default (that is, on x86 or arm), this should work out
	of the box.

	On 9.x installations where clang is enabled by default, e.g. on x86 and
	powerpc, libc++ will not be enabled by default, so libc++ should be
	built (with clang) and installed first.  If both clang and libc++ are
	missing, build clang first, then use it to build libc++.

	On 8.x and earlier installations, upgrade to 9.x first, and then follow
	the instructions for 9.x above.

	Sparc64 and mips users are unaffected, as they still use gcc 4.2.1 by
	default, and do not build clang.

	Many embedded systems are resource constrained, and will not be able to
	build clang in a reasonable time, or in some cases at all.  In those
	cases, cross building bootable systems on amd64 is a workaround.

	This new version of clang introduces a number of new warnings, of which
	the following are most likely to appear:

	-Wabsolute-value

	This warns in two cases, for both C and C++:
	* When the code is trying to take the absolute value of an unsigned
	  quantity, which is effectively a no-op, and almost never what was
	  intended.  The code should be fixed, if at all possible.  If you are
	  sure that the unsigned quantity can be safely cast to signed, without
	  loss of information or undefined behavior, you can add an explicit
	  cast, or disable the warning.

	* When the code is trying to take an absolute value, but the called
	  abs() variant is for the wrong type, which can lead to truncation.
	  If you want to disable the warning instead of fixing the code, please
	  make sure that truncation will not occur, or it might lead to unwanted
	  side-effects.

	-Wtautological-undefined-compare and
	-Wundefined-bool-conversion

	These warn when C++ code is trying to compare 'this' against NULL, while
	'this' should never be NULL in well-defined C++ code.  However, there is
	some legacy (pre C++11) code out there, which actively abuses this
	feature, which was less strictly defined in previous C++ versions.

	Squid and openjdk do this, for example.  The warning can be turned off
	for C++98 and earlier, but compiling the code in C++11 mode might result
	in unexpected behavior; for example, the parts of the program that are
	unreachable could be optimized away.

20141222:
	The old NFS client and server (kernel options NFSCLIENT, NFSSERVER)
	kernel sources have been removed. The .h files remain, since some
	utilities include them. This will need to be fixed later.
	If "mount -t oldnfs ..." is attempted, it will fail.
	If the "-o" option on mountd(8), nfsd(8) or nfsstat(1) is used,
	the utilities will report errors.

20141121:
	The handling of LOCAL_LIB_DIRS has been altered to skip addition of
	directories to top level SUBDIR variable when their parent
	directory is included in LOCAL_DIRS.  Users with build systems with
	such hierarchies and without SUBDIR entries in the parent
	directory Makefiles should add them or add the directories to
	LOCAL_DIRS.

20141109:
	faith(4) and faithd(8) have been removed from the base system. Faith
	has been obsolete for a very long time.

20141104:
	vt(4), the new console driver, is enabled by default. It brings
	support for Unicode and double-width characters, as well as
	support for UEFI and integration with the KMS kernel video
	drivers.

	You may need to update your console settings in /etc/rc.conf,
	most probably the keymap. During boot, /etc/rc.d/syscons will
	indicate what you need to do.

	vt(4) still has issues and lacks some features compared to
	syscons(4). See the wiki for up-to-date information:
	  https://wiki.freebsd.org/Newcons

	If you want to keep using syscons(4), you can do so by adding
	the following line to /boot/loader.conf:
	  kern.vty=sc

20141102:
	pjdfstest has been integrated into kyua as an opt-in test suite.
	Please see share/doc/pjdfstest/README for more details on how to
	execute it.

20141009:
	gperf has been removed from the base system for architectures
	that use clang. Ports that require gperf will obtain it from the
	devel/gperf port.

20140923:
	pjdfstest has been moved from tools/regression/pjdfstest to
	contrib/pjdfstest .

20140922:
	At svn r271982, The default linux compat kernel ABI has been adjusted
	to 2.6.18 in support of the linux-c6 compat ports infrastructure
	update.  If you wish to continue using the linux-f10 compat ports,
	add compat.linux.osrelease=2.6.16 to your local sysctl.conf.  Users are
	encouraged to update their linux-compat packages to linux-c6 during
	their next update cycle.

20140729:
	The ofwfb driver, used to provide a graphics console on PowerPC when
	using vt(4), no longer allows mmap() of all physical memory. This
	will prevent Xorg on PowerPC with some ATI graphics cards from
	initializing properly unless x11-servers/xorg-server is updated to
	1.12.4_8 or newer.

20140723:
	The xdev targets have been converted to using TARGET and
	TARGET_ARCH instead of XDEV and XDEV_ARCH.

20140719:
	The default unbound configuration has been modified to address
	issues with reverse lookups on networks that use private
	address ranges.  If you use the local_unbound service, run
	"service local_unbound setup" as root to regenerate your
	configuration, then "service local_unbound reload" to load the
	new configuration.

20140709:
	The GNU texinfo and GNU info pages are not built and installed
	anymore, WITH_INFO knob has been added to allow to built and install
	them again.
	UPDATE: see 20150102 entry on texinfo's removal

20140708:
	The GNU readline library is now an INTERNALLIB - that is, it is
	statically linked into consumers (GDB and variants) in the base
	system, and the shared library is no longer installed.  The
	devel/readline port is available for third party software that
	requires readline.

20140702:
	The Itanium architecture (ia64) has been removed from the list of
	known architectures. This is the first step in the removal of the
	architecture.

20140701:
	Commit r268115 has added NFSv4.1 server support, merged from
	projects/nfsv4.1-server.  Since this includes changes to the
	internal interfaces between the NFS related modules, a full
	build of the kernel and modules will be necessary.
	__FreeBSD_version has been bumped.

20140629:
	The WITHOUT_VT_SUPPORT kernel config knob has been renamed
	WITHOUT_VT.  (The other _SUPPORT knobs have a consistent meaning
	which differs from the behaviour controlled by this knob.)

20140619:
	Maximal length of the serial number in CTL was increased from 16 to
	64 chars, that breaks ABI.  All CTL-related tools, such as ctladm
	and ctld, need to be rebuilt to work with a new kernel.

20140606:
	The libatf-c and libatf-c++ major versions were downgraded to 0 and
	1 respectively to match the upstream numbers.  They were out of
	sync because, when they were originally added to FreeBSD, the
	upstream versions were not respected.  These libraries are private
	and not yet built by default, so renumbering them should be a
	non-issue.  However, unclean source trees will yield broken test
	programs once the operator executes "make delete-old-libs" after a
	"make installworld".

	Additionally, the atf-sh binary was made private by moving it into
	/usr/libexec/.  Already-built shell test programs will keep the
	path to the old binary so they will break after "make delete-old"
	is run.

	If you are using WITH_TESTS=yes (not the default), wipe the object
	tree and rebuild from scratch to prevent spurious test failures.
	This is only needed once: the misnumbered libraries and misplaced
	binaries have been added to OptionalObsoleteFiles.inc so they will
	be removed during a clean upgrade.

20140512:
	Clang and llvm have been upgraded to 3.4.1 release.

20140508:
	We bogusly installed src.opts.mk in /usr/share/mk. This file should
	be removed to avoid issues in the future (and has been added to
	ObsoleteFiles.inc).

20140505:
	/etc/src.conf now affects only builds of the FreeBSD src tree. In the
	past, it affected all builds that used the bsd.*.mk files. The old
	behavior was a bug, but people may have relied upon it. To get this
	behavior back, you can .include /etc/src.conf from /etc/make.conf
	(which is still global and isn't changed). This also changes the
	behavior of incremental builds inside the tree of individual
	directories. Set MAKESYSPATH to ".../share/mk" to do that.
	Although this has survived make universe and some upgrade scenarios,
	other upgrade scenarios may have broken. At least one form of
	temporary breakage was fixed with MAKESYSPATH settings for buildworld
	as well... In cases where MAKESYSPATH isn't working with this
	setting, you'll need to set it to the full path to your tree.

	One side effect of all this cleaning up is that bsd.compiler.mk
	is no longer implicitly included by bsd.own.mk. If you wish to
	use COMPILER_TYPE, you must now explicitly include bsd.compiler.mk
	as well.

20140430:
	The lindev device has been removed since /dev/full has been made a
	standard device.  __FreeBSD_version has been bumped.

20140424:
	The knob WITHOUT_VI was added to the base system, which controls
	building ex(1), vi(1), etc. Older releases of FreeBSD required ex(1)
	in order to reorder files share/termcap and didn't build ex(1) as a
	build tool, so building/installing with WITH_VI is highly advised for
	build hosts for older releases.

	This issue has been fixed in stable/9 and stable/10 in r277022 and
	r276991, respectively.

20140418:
	The YES_HESIOD knob has been removed. It has been obsolete for
	a decade. Please move to using WITH_HESIOD instead or your builds
	will silently lack HESIOD.

20140405:
	The uart(4) driver has been changed with respect to its handling
	of the low-level console. Previously the uart(4) driver prevented
	any process from changing the baudrate or the CLOCAL and HUPCL
	control flags. By removing the restrictions, operators can make
	changes to the serial console port without having to reboot.
	However, when getty(8) is started on the serial device that is
	associated with the low-level console, a misconfigured terminal
	line in /etc/ttys will now have a real impact.
	Before upgrading the kernel, make sure that /etc/ttys has the
	serial console device configured as 3wire without baudrate to
	preserve the previous behaviour. E.g:
	    ttyu0  "/usr/libexec/getty 3wire"  vt100  on  secure

20140306:
	Support for libwrap (TCP wrappers) in rpcbind was disabled by default
	to improve performance.  To re-enable it, if needed, run rpcbind
	with command line option -W.

20140226:
	Switched back to the GPL dtc compiler due to updates in the upstream
	dts files not being supported by the BSDL dtc compiler. You will need
	to rebuild your kernel toolchain to pick up the new compiler. Core dumps
	may result while building dtb files during a kernel build if you fail
	to do so. Set WITHOUT_GPL_DTC if you require the BSDL compiler.

20140216:
	Clang and llvm have been upgraded to 3.4 release.

20140216:
	The nve(4) driver has been removed.  Please use the nfe(4) driver
	for NVIDIA nForce MCP Ethernet adapters instead.

20140212:
	An ABI incompatibility crept into the libc++ 3.4 import in r261283.
	This could cause certain C++ applications using shared libraries built
	against the previous version of libc++ to crash.  The incompatibility
	has now been fixed, but any C++ applications or shared libraries built
	between r261283 and r261801 should be recompiled.

20140204:
	OpenSSH will now ignore errors caused by kernel lacking of Capsicum
	capability mode support.  Please note that enabling the feature in
	kernel is still highly recommended.

20140131:
	OpenSSH is now built with sandbox support, and will use sandbox as
	the default privilege separation method.  This requires Capsicum
	capability mode support in kernel.

20140128:
	The libelf and libdwarf libraries have been updated to newer
	versions from upstream. Shared library version numbers for
	these two libraries were bumped. Any ports or binaries
	requiring these two libraries should be recompiled.
	__FreeBSD_version is bumped to 1100006.

20140110:
	If a Makefile in a tests/ directory was auto-generating a Kyuafile
	instead of providing an explicit one, this would prevent such
	Makefile from providing its own Kyuafile in the future during
	NO_CLEAN builds.  This has been fixed in the Makefiles but manual
	intervention is needed to clean an objdir if you use NO_CLEAN:
	  # find /usr/obj -name Kyuafile | xargs rm -f

20131213:
	The behavior of gss_pseudo_random() for the krb5 mechanism
	has changed, for applications requesting a longer random string
	than produced by the underlying enctype's pseudo-random() function.
	In particular, the random string produced from a session key of
	enctype aes256-cts-hmac-sha1-96 or aes256-cts-hmac-sha1-96 will
	be different at the 17th octet and later, after this change.
	The counter used in the PRF+ construction is now encoded as a
	big-endian integer in accordance with RFC 4402.
	__FreeBSD_version is bumped to 1100004.

20131108:
	The WITHOUT_ATF build knob has been removed and its functionality
	has been subsumed into the more generic WITHOUT_TESTS.  If you were
	using the former to disable the build of the ATF libraries, you
	should change your settings to use the latter.

20131025:
	The default version of mtree is nmtree which is obtained from
	NetBSD.  The output is generally the same, but may vary
	slightly.  If you found you need identical output adding
	"-F freebsd9" to the command line should do the trick.  For the
	time being, the old mtree is available as fmtree.

20131014:
	libbsdyml has been renamed to libyaml and moved to /usr/lib/private.
	This will break ports-mgmt/pkg. Rebuild the port, or upgrade to pkg
	1.1.4_8 and verify bsdyml not linked in, before running "make
	delete-old-libs":
	  # make -C /usr/ports/ports-mgmt/pkg build deinstall install clean
	  or
	  # pkg install pkg; ldd /usr/local/sbin/pkg | grep bsdyml

20131010:
	The stable/10 branch has been created in subversion from head
	revision r256279.

COMMON ITEMS:

	General Notes
	-------------
	Avoid using make -j when upgrading.  While generally safe, there are
	sometimes problems using -j to upgrade.  If your upgrade fails with
	-j, please try again without -j.  From time to time in the past there
	have been problems using -j with buildworld and/or installworld.  This
	is especially true when upgrading between "distant" versions (eg one
	that cross a major release boundary or several minor releases, or when
	several months have passed on the -current branch).

	Sometimes, obscure build problems are the result of environment
	poisoning.  This can happen because the make utility reads its
	environment when searching for values for global variables.  To run
	your build attempts in an "environmental clean room", prefix all make
	commands with 'env -i '.  See the env(1) manual page for more details.

	When upgrading from one major version to another it is generally best to
	upgrade to the latest code in the currently installed branch first, then
	do an upgrade to the new branch. This is the best-tested upgrade path,
	and has the highest probability of being successful.  Please try this
	approach if you encounter problems with a major version upgrade.  Since
	the stable 4.x branch point, one has generally been able to upgrade from
	anywhere in the most recent stable branch to head / current (or even the
	last couple of stable branches). See the top of this file when there's
	an exception.

	When upgrading a live system, having a root shell around before
	installing anything can help undo problems. Not having a root shell
	around can lead to problems if pam has changed too much from your
	starting point to allow continued authentication after the upgrade.

	This file should be read as a log of events. When a later event changes
	information of a prior event, the prior event should not be deleted.
	Instead, a pointer to the entry with the new information should be
	placed in the old entry. Readers of this file should also sanity check
	older entries before relying on them blindly. Authors of new entries
	should write them with this in mind.

	ZFS notes
	---------
	When upgrading the boot ZFS pool to a new version, always follow
	these two steps:

	1.) recompile and reinstall the ZFS boot loader and boot block
	(this is part of "make buildworld" and "make installworld")

	2.) update the ZFS boot block on your boot drive

	The following example updates the ZFS boot block on the first
	partition (freebsd-boot) of a GPT partitioned drive ada0:
	"gpart bootcode -p /boot/gptzfsboot -i 1 ada0"

	Non-boot pools do not need these updates.

	To build a kernel
	-----------------
	If you are updating from a prior version of FreeBSD (even one just
	a few days old), you should follow this procedure.  It is the most
	failsafe as it uses a /usr/obj tree with a fresh mini-buildworld,

	make kernel-toolchain
	make -DALWAYS_CHECK_MAKE buildkernel KERNCONF=YOUR_KERNEL_HERE
	make -DALWAYS_CHECK_MAKE installkernel KERNCONF=YOUR_KERNEL_HERE

	To test a kernel once
	---------------------
	If you just want to boot a kernel once (because you are not sure
	if it works, or if you want to boot a known bad kernel to provide
	debugging information) run
	make installkernel KERNCONF=YOUR_KERNEL_HERE KODIR=/boot/testkernel
	nextboot -k testkernel

	To rebuild everything and install it on the current system.
	-----------------------------------------------------------
	# Note: sometimes if you are running current you gotta do more than
	# is listed here if you are upgrading from a really old current.

	<make sure you have good level 0 dumps>
	make buildworld
	make buildkernel KERNCONF=YOUR_KERNEL_HERE
	make installkernel KERNCONF=YOUR_KERNEL_HERE
							[1]
	<reboot in single user>				[3]
	mergemaster -Fp					[5]
	make installworld
	mergemaster -Fi					[4]
	make delete-old					[6]
	<reboot>

	To cross-install current onto a separate partition
	--------------------------------------------------
	# In this approach we use a separate partition to hold
	# current's root, 'usr', and 'var' directories.   A partition
	# holding "/", "/usr" and "/var" should be about 2GB in
	# size.

	<make sure you have good level 0 dumps>
	<boot into -stable>
	make buildworld
	make buildkernel KERNCONF=YOUR_KERNEL_HERE
	<maybe newfs current's root partition>
	<mount current's root partition on directory ${CURRENT_ROOT}>
	make installworld DESTDIR=${CURRENT_ROOT} -DDB_FROM_SRC
	make distribution DESTDIR=${CURRENT_ROOT} # if newfs'd
	make installkernel KERNCONF=YOUR_KERNEL_HERE DESTDIR=${CURRENT_ROOT}
	cp /etc/fstab ${CURRENT_ROOT}/etc/fstab 		   # if newfs'd
	<edit ${CURRENT_ROOT}/etc/fstab to mount "/" from the correct partition>
	<reboot into current>
	<do a "native" rebuild/install as described in the previous section>
	<maybe install compatibility libraries from ports/misc/compat*>
	<reboot>


	To upgrade in-place from stable to current
	----------------------------------------------
	<make sure you have good level 0 dumps>
	make buildworld					[9]
	make buildkernel KERNCONF=YOUR_KERNEL_HERE	[8]
	make installkernel KERNCONF=YOUR_KERNEL_HERE
							[1]
	<reboot in single user>				[3]
	mergemaster -Fp					[5]
	make installworld
	mergemaster -Fi					[4]
	make delete-old					[6]
	<reboot>

	Make sure that you've read the UPDATING file to understand the
	tweaks to various things you need.  At this point in the life
	cycle of current, things change often and you are on your own
	to cope.  The defaults can also change, so please read ALL of
	the UPDATING entries.

	Also, if you are tracking -current, you must be subscribed to
	freebsd-current@freebsd.org.  Make sure that before you update
	your sources that you have read and understood all the recent
	messages there.  If in doubt, please track -stable which has
	much fewer pitfalls.

	[1] If you have third party modules, such as vmware, you
	should disable them at this point so they don't crash your
	system on reboot.

	[3] From the bootblocks, boot -s, and then do
		fsck -p
		mount -u /
		mount -a
		cd src
		adjkerntz -i		# if CMOS is wall time
	Also, when doing a major release upgrade, it is required that
	you boot into single user mode to do the installworld.

	[4] Note: This step is non-optional.  Failure to do this step
	can result in a significant reduction in the functionality of the
	system.  Attempting to do it by hand is not recommended and those
	that pursue this avenue should read this file carefully, as well
	as the archives of freebsd-current and freebsd-hackers mailing lists
	for potential gotchas.  The -U option is also useful to consider.
	See mergemaster(8) for more information.

	[5] Usually this step is a no-op.  However, from time to time
	you may need to do this if you get unknown user in the following
	step.  It never hurts to do it all the time.  You may need to
	install a new mergemaster (cd src/usr.sbin/mergemaster && make
	install) after the buildworld before this step if you last updated
	from current before 20130425 or from -stable before 20130430.

	[6] This only deletes old files and directories. Old libraries
	can be deleted by "make delete-old-libs", but you have to make
	sure that no program is using those libraries anymore.

	[8] The new kernel must be able to run existing binaries used by
	an installworld.  When upgrading across major versions, the new
	kernel's configuration must include the correct COMPAT_FREEBSD<n>
	option for existing binaries (e.g. COMPAT_FREEBSD11 to run 11.x
	binaries).  Failure to do so may leave you with a system that is
	hard to boot to recover.  A GENERIC kernel will include suitable
	compatibility options to run binaries from older branches.

	Make sure that you merge any new devices from GENERIC since the
	last time you updated your kernel config file.

	[9] If CPUTYPE is defined in your /etc/make.conf, make sure to use the
	"?=" instead of the "=" assignment operator, so that buildworld can
	override the CPUTYPE if it needs to.

	MAKEOBJDIRPREFIX must be defined in an environment variable, and
	not on the command line, or in /etc/make.conf.  buildworld will
	warn if it is improperly defined.
FORMAT:

This file contains a list, in reverse chronological order, of major
breakages in tracking -current.  It is not guaranteed to be a complete
list of such breakages, and only contains entries since September 23, 2011.
If you need to see UPDATING entries from before that date, you will need
to fetch an UPDATING file from an older FreeBSD release.

Copyright information:

Copyright 1998-2009 M. Warner Losh.  All Rights Reserved.

Redistribution, publication, translation and use, with or without
modification, in full or in part, in any form or format of this
document are permitted without further permission from the author.

THIS DOCUMENT IS PROVIDED BY WARNER LOSH ``AS IS'' AND ANY EXPRESS OR
IMPLIED WARRANTIES, INCLUDING, BUT NOT LIMITED TO, THE IMPLIED
WARRANTIES OF MERCHANTABILITY AND FITNESS FOR A PARTICULAR PURPOSE ARE
DISCLAIMED.  IN NO EVENT SHALL WARNER LOSH BE LIABLE FOR ANY DIRECT,
INDIRECT, INCIDENTAL, SPECIAL, EXEMPLARY, OR CONSEQUENTIAL DAMAGES
(INCLUDING, BUT NOT LIMITED TO, PROCUREMENT OF SUBSTITUTE GOODS OR
SERVICES; LOSS OF USE, DATA, OR PROFITS; OR BUSINESS INTERRUPTION)
HOWEVER CAUSED AND ON ANY THEORY OF LIABILITY, WHETHER IN CONTRACT,
STRICT LIABILITY, OR TORT (INCLUDING NEGLIGENCE OR OTHERWISE) ARISING
IN ANY WAY OUT OF THE USE OF THIS SOFTWARE, EVEN IF ADVISED OF THE
POSSIBILITY OF SUCH DAMAGE.

Contact Warner Losh if you have any questions about your use of
this document.

$FreeBSD$<|MERGE_RESOLUTION|>--- conflicted
+++ resolved
@@ -31,20 +31,18 @@
 	disable the most expensive debugging functionality run
 	"ln -s 'abort:false,junk:false' /etc/malloc.conf".)
 
-<<<<<<< HEAD
 2019mmdd:
 	Clang, llvm, lld, lldb, compiler-rt and libc++ have been upgraded to
 	8.0.0.  Please see the 20141231 entry below for information about
 	prerequisites and upgrading, if you are not already using clang 3.5.0
 	or higher.
-=======
+
 20190131:
 	Iflib is no longer unconditionally compiled into the kernel.  Drivers
 	using iflib and statically compiled into the kernel, now require
 	the 'device iflib' config option.  For the same drivers loaded as
 	modules on kernels not having 'device iflib', the iflib.ko module
 	is loaded automatically.
->>>>>>> 3ca1c423
 
 20181230:
 	r342635 changes the way efibootmgr(8) works by requiring users to add
