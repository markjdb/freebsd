--- conflicted
+++ resolved
@@ -79,11 +79,11 @@
 
 KYUA= ${LOCALBASE}/bin/kyua
 
-MAKE_CHECK_SANDBOX_DIR=	${.OBJDIR}/checkdir
+MAKE_CHECK_SANDBOX_DIR=	checkdir
 CLEANDIRS+=	${MAKE_CHECK_SANDBOX_DIR}
 
 .if ${MK_MAKE_CHECK_USE_SANDBOX} != "no" && make(check)
-DESTDIR:=	${MAKE_CHECK_SANDBOX_DIR}
+DESTDIR:=	${.OBJDIR}/${MAKE_CHECK_SANDBOX_DIR}
 
 .if ${MK_MAKE_CHECK_TEST_WITH_COVERAGE} != "no"
 GCOV?=		gcov
@@ -134,31 +134,5 @@
 		echo "LOCALBASE=\"${LOCALBASE}\""; \
 		false; \
 	fi
-<<<<<<< HEAD
 	@env ${TESTS_ENV:Q} ${KYUA} test ${KYUA_VARIABLES} \
-	    -k ${DESTDIR}${TESTSDIR}/Kyuafile
-=======
-	@env ${TESTS_ENV:Q} ${KYUA} test -k ${DESTDIR}${TESTSDIR}/Kyuafile
-
-MAKE_CHECK_SANDBOX_DIR=	checkdir
-CLEANDIRS+=	${MAKE_CHECK_SANDBOX_DIR}
-
-.if ${MK_MAKE_CHECK_USE_SANDBOX} != "no" && make(check)
-DESTDIR:=	${.OBJDIR}/${MAKE_CHECK_SANDBOX_DIR}
-
-beforecheck:
-.for t in clean depend all
-	@cd ${.CURDIR} && ${MAKE} $t
-.endfor
-	@cd ${SRCTOP} && ${MAKE} hierarchy DESTDIR=${DESTDIR}
-	@cd ${.CURDIR} && ${MAKE} install \
-	    DESTDIR=${DESTDIR}
-
-# NOTE: this is intentional to ensure that "make check" can be run multiple
-#       times. "aftercheck" won't be run if "make check" fails, is interrupted,
-#       etc.
-aftercheck:
-	@cd ${.CURDIR} && ${MAKE} clean
-
-.endif
->>>>>>> 5027bc4a
+	    -k ${DESTDIR}${TESTSDIR}/Kyuafile