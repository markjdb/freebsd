/*-
 * Copyright (c) 1982, 1989, 1993
 *	The Regents of the University of California.  All rights reserved.
 *
 * Redistribution and use in source and binary forms, with or without
 * modification, are permitted provided that the following conditions
 * are met:
 * 1. Redistributions of source code must retain the above copyright
 *    notice, this list of conditions and the following disclaimer.
 * 2. Redistributions in binary form must reproduce the above copyright
 *    notice, this list of conditions and the following disclaimer in the
 *    documentation and/or other materials provided with the distribution.
 * 4. Neither the name of the University nor the names of its contributors
 *    may be used to endorse or promote products derived from this software
 *    without specific prior written permission.
 *
 * THIS SOFTWARE IS PROVIDED BY THE REGENTS AND CONTRIBUTORS ``AS IS'' AND
 * ANY EXPRESS OR IMPLIED WARRANTIES, INCLUDING, BUT NOT LIMITED TO, THE
 * IMPLIED WARRANTIES OF MERCHANTABILITY AND FITNESS FOR A PARTICULAR PURPOSE
 * ARE DISCLAIMED.  IN NO EVENT SHALL THE REGENTS OR CONTRIBUTORS BE LIABLE
 * FOR ANY DIRECT, INDIRECT, INCIDENTAL, SPECIAL, EXEMPLARY, OR CONSEQUENTIAL
 * DAMAGES (INCLUDING, BUT NOT LIMITED TO, PROCUREMENT OF SUBSTITUTE GOODS
 * OR SERVICES; LOSS OF USE, DATA, OR PROFITS; OR BUSINESS INTERRUPTION)
 * HOWEVER CAUSED AND ON ANY THEORY OF LIABILITY, WHETHER IN CONTRACT, STRICT
 * LIABILITY, OR TORT (INCLUDING NEGLIGENCE OR OTHERWISE) ARISING IN ANY WAY
 * OUT OF THE USE OF THIS SOFTWARE, EVEN IF ADVISED OF THE POSSIBILITY OF
 * SUCH DAMAGE.
 *
 *	@(#)if_ethersubr.c	8.1 (Berkeley) 6/10/93
 * $FreeBSD$
 */

#include "opt_inet.h"
#include "opt_inet6.h"
#include "opt_netgraph.h"
#include "opt_mbuf_profiling.h"
#include "opt_rss.h"

#include <sys/param.h>
#include <sys/systm.h>
#include <sys/kernel.h>
#include <sys/lock.h>
#include <sys/malloc.h>
#include <sys/module.h>
#include <sys/mbuf.h>
#include <sys/random.h>
#include <sys/socket.h>
#include <sys/sockio.h>
#include <sys/sysctl.h>
#include <sys/uuid.h>

#include <net/if.h>
#include <net/if_var.h>
#include <net/if_arp.h>
#include <net/netisr.h>
#include <net/route.h>
#include <net/if_llc.h>
#include <net/if_dl.h>
#include <net/if_types.h>
#include <net/bpf.h>
#include <net/ethernet.h>
#include <net/if_bridgevar.h>
#include <net/if_vlan_var.h>
#include <net/if_llatbl.h>
#include <net/pfil.h>
#include <net/vnet.h>

#include <netpfil/pf/pf_mtag.h>

#if defined(INET) || defined(INET6)
#include <netinet/in.h>
#include <netinet/in_var.h>
#include <netinet/if_ether.h>
#include <netinet/in_rss.h>
#include <netinet/ip_carp.h>
#include <netinet/ip_var.h>
#endif
#ifdef INET6
#include <netinet6/nd6.h>
#endif
#include <net/rt_nhops.h>

int (*ef_inputp)(struct ifnet*, struct ether_header *eh, struct mbuf *m);
int (*ef_outputp)(struct ifnet *ifp, struct mbuf **mp,
		const struct sockaddr *dst, short *tp, int *hlen);

#include <security/mac/mac_framework.h>

#ifdef CTASSERT
CTASSERT(sizeof (struct ether_header) == ETHER_ADDR_LEN * 2 + 2);
CTASSERT(sizeof (struct ether_addr) == ETHER_ADDR_LEN);
#endif

VNET_DEFINE(struct pfil_head, link_pfil_hook);	/* Packet filter hooks */

/* netgraph node hooks for ng_ether(4) */
void	(*ng_ether_input_p)(struct ifnet *ifp, struct mbuf **mp);
void	(*ng_ether_input_orphan_p)(struct ifnet *ifp, struct mbuf *m);
int	(*ng_ether_output_p)(struct ifnet *ifp, struct mbuf **mp);
void	(*ng_ether_attach_p)(struct ifnet *ifp);
void	(*ng_ether_detach_p)(struct ifnet *ifp);

void	(*vlan_input_p)(struct ifnet *, struct mbuf *);

/* if_bridge(4) support */
struct mbuf *(*bridge_input_p)(struct ifnet *, struct mbuf *); 
int	(*bridge_output_p)(struct ifnet *, struct mbuf *, 
		struct sockaddr *, struct rtentry *);
void	(*bridge_dn_p)(struct mbuf *, struct ifnet *);

/* if_lagg(4) support */
struct mbuf *(*lagg_input_p)(struct ifnet *, struct mbuf *); 

static const u_char etherbroadcastaddr[ETHER_ADDR_LEN] =
			{ 0xff, 0xff, 0xff, 0xff, 0xff, 0xff };

static	int ether_resolvemulti(struct ifnet *, struct sockaddr **,
		struct sockaddr *);
#ifdef VIMAGE
static	void ether_reassign(struct ifnet *, struct vnet *, char *);
#endif

<<<<<<< HEAD
int ether_output_full(struct ifnet *ifp, struct mbuf *m,
    const struct sockaddr *dst, struct route *ro);
int ether_output2(struct ifnet *ifp, struct mbuf *m, struct nhop_prepend *nh,
    int af);

static int loopback_frame(struct ifnet *ifp, struct mbuf *m, int family,
    int hlen);

/* XXX: should be in an arp support file, not here */
static MALLOC_DEFINE(M_ARPCOM, "arpcom", "802.* interface internals");

=======
>>>>>>> c488274f
#define	ETHER_IS_BROADCAST(addr) \
	(bcmp(etherbroadcastaddr, (addr), ETHER_ADDR_LEN) == 0)

#define senderr(e) do { error = (e); goto bad;} while (0)

static void
update_mbuf_csumflags(struct mbuf *src, struct mbuf *dst)
{
	int csum_flags = 0;

	if (src->m_pkthdr.csum_flags & CSUM_IP)
		csum_flags |= (CSUM_IP_CHECKED|CSUM_IP_VALID);
	if (src->m_pkthdr.csum_flags & CSUM_DELAY_DATA)
		csum_flags |= (CSUM_DATA_VALID|CSUM_PSEUDO_HDR);
	if (src->m_pkthdr.csum_flags & CSUM_SCTP)
		csum_flags |= CSUM_SCTP_VALID;
	dst->m_pkthdr.csum_flags |= csum_flags;
	if (csum_flags & CSUM_DATA_VALID)
		dst->m_pkthdr.csum_data = 0xffff;
}

int
ether_output(struct ifnet *ifp, struct mbuf *m,
	const struct sockaddr *dst, struct route *ro)
{
	if (ro != NULL && (ro->ro_flags & RT_NHOP))
		return (ether_output2(ifp, m, (struct nhop_prepend *)ro->ro_lle,
		    (ro->ro_flags >> 8) & 0xFF));

	return (ether_output_full(ifp, m, dst, ro));
}

/*
 * Ethernet output routine.
 * Encapsulate a packet of type family for the local net.
 * Use trailer local net encapsulation if enough data in first
 * packet leaves a multiple of 512 bytes of data in remainder.
 */
int
ether_output_full(struct ifnet *ifp, struct mbuf *m,
	const struct sockaddr *dst, struct route *ro)
{
	short type;
	int error = 0, hdrcmplt = 0;
	u_char esrc[ETHER_ADDR_LEN], edst[ETHER_ADDR_LEN];
	struct llentry *lle = NULL;
	struct rtentry *rt0 = NULL;
	struct ether_header *eh;
	struct pf_mtag *t;
	int loop_copy = 1;
	int hlen;	/* link layer header length */

	if (ro != NULL) {
		if (!(m->m_flags & (M_BCAST | M_MCAST)))
			lle = ro->ro_lle;
		rt0 = ro->ro_rt;
	}
#ifdef MAC
	error = mac_ifnet_check_transmit(ifp, m);
	if (error)
		senderr(error);
#endif

	M_PROFILE(m);
	if (ifp->if_flags & IFF_MONITOR)
		senderr(ENETDOWN);
	if (!((ifp->if_flags & IFF_UP) &&
	    (ifp->if_drv_flags & IFF_DRV_RUNNING)))
		senderr(ENETDOWN);

	hlen = ETHER_HDR_LEN;
	switch (dst->sa_family) {
#ifdef INET
	case AF_INET:
		if (lle != NULL && (lle->la_flags & LLE_VALID))
			memcpy(edst, &lle->ll_addr.mac16, sizeof(edst));
		else
			error = arpresolve(ifp, rt0, m, dst, edst, &lle);
		if (error)
			return (error == EWOULDBLOCK ? 0 : error);
		type = htons(ETHERTYPE_IP);
		break;
	case AF_ARP:
	{
		struct arphdr *ah;
		ah = mtod(m, struct arphdr *);
		ah->ar_hrd = htons(ARPHRD_ETHER);

		loop_copy = 0; /* if this is for us, don't do it */

		switch(ntohs(ah->ar_op)) {
		case ARPOP_REVREQUEST:
		case ARPOP_REVREPLY:
			type = htons(ETHERTYPE_REVARP);
			break;
		case ARPOP_REQUEST:
		case ARPOP_REPLY:
		default:
			type = htons(ETHERTYPE_ARP);
			break;
		}

		if (m->m_flags & M_BCAST)
			bcopy(ifp->if_broadcastaddr, edst, ETHER_ADDR_LEN);
		else
			bcopy(ar_tha(ah), edst, ETHER_ADDR_LEN);

	}
	break;
#endif
#ifdef INET6
	case AF_INET6:
		if (lle != NULL && (lle->la_flags & LLE_VALID))
			memcpy(edst, &lle->ll_addr.mac16, sizeof(edst));
		else
			error = nd6_storelladdr(ifp, m, dst, (u_char *)edst, &lle);
		if (error)
			return error;
		type = htons(ETHERTYPE_IPV6);
		break;
#endif
	case pseudo_AF_HDRCMPLT:
	    {
		const struct ether_header *eh;
		
		hdrcmplt = 1;
		eh = (const struct ether_header *)dst->sa_data;
		(void)memcpy(esrc, eh->ether_shost, sizeof (esrc));
		/* FALLTHROUGH */

	case AF_UNSPEC:
		loop_copy = 0; /* if this is for us, don't do it */
		eh = (const struct ether_header *)dst->sa_data;
		(void)memcpy(edst, eh->ether_dhost, sizeof (edst));
		type = eh->ether_type;
		break;
            }
	default:
		if_printf(ifp, "can't handle af%d\n", dst->sa_family);
		senderr(EAFNOSUPPORT);
	}

	if (lle != NULL && (lle->la_flags & LLE_IFADDR)) {
		update_mbuf_csumflags(m, m);
		return (if_simloop(ifp, m, dst->sa_family, 0));
	}

	/*
	 * Add local net header.  If no space in first mbuf,
	 * allocate another.
	 */
	M_PREPEND(m, ETHER_HDR_LEN, M_NOWAIT);
	if (m == NULL)
		senderr(ENOBUFS);
	eh = mtod(m, struct ether_header *);
	(void)memcpy(&eh->ether_type, &type,
		sizeof(eh->ether_type));
	(void)memcpy(eh->ether_dhost, edst, sizeof (edst));
	if (hdrcmplt)
		(void)memcpy(eh->ether_shost, esrc,
			sizeof(eh->ether_shost));
	else
		(void)memcpy(eh->ether_shost, IF_LLADDR(ifp),
			sizeof(eh->ether_shost));

	/*
	 * If a simplex interface, and the packet is being sent to our
	 * Ethernet address or a broadcast address, loopback a copy.
	 * XXX To make a simplex device behave exactly like a duplex
	 * device, we should copy in the case of sending to our own
	 * ethernet address (thus letting the original actually appear
	 * on the wire). However, we don't do that here for security
	 * reasons and compatibility with the original behavior.
	 */
	if ((ifp->if_flags & IFF_SIMPLEX) && loop_copy &&
	    ((t = pf_find_mtag(m)) == NULL || !t->routed)) {
		if ((m->m_flags & M_BCAST) || (bcmp(eh->ether_dhost,
		    eh->ether_shost, ETHER_ADDR_LEN) == 0)) {
			/* Either broadcast or to-us L2 header */
			if (loopback_frame(ifp, m, dst->sa_family, hlen) == 1)
				return (0);
		}
	}

       /*
	* Bridges require special output handling.
	*/
	if (ifp->if_bridge) {
		BRIDGE_OUTPUT(ifp, m, error);
		return (error);
	}

#if defined(INET) || defined(INET6)
	if (ifp->if_carp &&
	    (error = (*carp_output_p)(ifp, m, dst)))
		goto bad;
#endif

	/* Handle ng_ether(4) processing, if any */
	if (ifp->if_l2com != NULL) {
		KASSERT(ng_ether_output_p != NULL,
		    ("ng_ether_output_p is NULL"));
		if ((error = (*ng_ether_output_p)(ifp, &m)) != 0) {
bad:			if (m != NULL)
				m_freem(m);
			return (error);
		}
		if (m == NULL)
			return (0);
	}

	/* Continue with link-layer output */
	return ether_output_frame(ifp, m);
}

/*
 * We assume this function to be called for
 * ip[6]_output(), with already pre-compiled L2 header.
 *
 * Function assumes all loopback routing is already done on L3,
 * so the only reason to push packet (copy) to host is M_BCAST flag.
 */
int
ether_output2(struct ifnet *ifp, struct mbuf *m, struct nhop_prepend *nh,int af)
{
	int error;

#ifdef MAC
	error = mac_ifnet_check_transmit(ifp, m);
	if (error)
		senderr(error);
#endif

	M_PROFILE(m);
	if (ifp->if_flags & IFF_MONITOR)
		senderr(ENETDOWN);
	if (!((ifp->if_flags & IFF_UP) &&
	    (ifp->if_drv_flags & IFF_DRV_RUNNING)))
		senderr(ENETDOWN);

	if ((ifp->if_flags & IFF_SIMPLEX) && (m->m_flags & M_BCAST)) {
		/* We have to copy frame to-us */
		if (loopback_frame(NH_LIFP(nh), m, af, nh->nh_count) != 0)
			return (0);
	}

       /*
	* Bridges require special output handling.
	*/
	if (ifp->if_bridge) {
		BRIDGE_OUTPUT(ifp, m, error);
		return (error);
	}

#if defined(INET) || defined(INET6)
	if (ifp->if_carp) {
		struct sockaddr_in dst;
		memset(&dst, 0, sizeof(dst));
		//dst.sin_addr = 
	    	error = (*carp_output_p)(ifp, m,
		    (const struct sockaddr *)&dst);
		if (error != 0)
			goto bad;
	}
#endif

	/* Handle ng_ether(4) processing, if any */
	if (IFP2AC(ifp)->ac_netgraph != NULL) {
		KASSERT(ng_ether_output_p != NULL,
		    ("ng_ether_output_p is NULL"));
		if ((error = (*ng_ether_output_p)(ifp, &m)) != 0) {
bad:			if (m != NULL)
				m_freem(m);
			return (error);
		}
		if (m == NULL)
			return (0);
	}

	/* Continue with link-layer output */
	return (ether_output_frame(ifp, m));
}

static int
loopback_frame(struct ifnet *ifp, struct mbuf *m, int family, int hlen)
{
	struct ether_header *eh;

	if (m->m_flags & M_BCAST) {
		struct mbuf *n;

		/*
		 * Because if_simloop() modifies the packet, we need a
		 * writable copy through m_dup() instead of a readonly
		 * one as m_copy[m] would give us. The alternative would
		 * be to modify if_simloop() to handle the readonly mbuf,
		 * but performancewise it is mostly equivalent (trading
		 * extra data copying vs. extra locking).
		 *
		 * XXX This is a local workaround.  A number of less
		 * often used kernel parts suffer from the same bug.
		 * See PR kern/105943 for a proposed general solution.
		 */
		if ((n = m_dup(m, M_NOWAIT)) != NULL) {
			update_mbuf_csumflags(m, n);
			if_simloop(ifp, n, family, hlen);
		} else
			if_inc_counter(ifp, IFCOUNTER_IQDROPS, 1);
	} else {
		eh = mtod(m, struct ether_header *);
		if (bcmp(eh->ether_dhost, eh->ether_shost,
		    ETHER_ADDR_LEN) == 0) {
			update_mbuf_csumflags(m, m);
			if_simloop(ifp, m, family, hlen);
			return (1);
		}
	}

	return (0);
}

/*
 * Ethernet link layer output routine to send a raw frame to the device.
 *
 * This assumes that the 14 byte Ethernet header is present and contiguous
 * in the first mbuf (if BRIDGE'ing).
 */
int
ether_output_frame(struct ifnet *ifp, struct mbuf *m)
{
	int i;

	if (PFIL_HOOKED(&V_link_pfil_hook)) {
		i = pfil_run_hooks(&V_link_pfil_hook, &m, ifp, PFIL_OUT, NULL);

		if (i != 0)
			return (EACCES);

		if (m == NULL)
			return (0);
	}

	/*
	 * Queue message on interface, update output statistics if
	 * successful, and start output if interface not yet active.
	 */
	return ((ifp->if_transmit)(ifp, m));
}

#if defined(INET) || defined(INET6)
#endif

/*
 * Process a received Ethernet packet; the packet is in the
 * mbuf chain m with the ethernet header at the front.
 */
static void
ether_input_internal(struct ifnet *ifp, struct mbuf *m)
{
	struct ether_header *eh;
	u_short etype;

	if ((ifp->if_flags & IFF_UP) == 0) {
		m_freem(m);
		return;
	}
#ifdef DIAGNOSTIC
	if ((ifp->if_drv_flags & IFF_DRV_RUNNING) == 0) {
		if_printf(ifp, "discard frame at !IFF_DRV_RUNNING\n");
		m_freem(m);
		return;
	}
#endif
	/*
	 * Do consistency checks to verify assumptions
	 * made by code past this point.
	 */
	if ((m->m_flags & M_PKTHDR) == 0) {
		if_printf(ifp, "discard frame w/o packet header\n");
		if_inc_counter(ifp, IFCOUNTER_IERRORS, 1);
		m_freem(m);
		return;
	}
	if (m->m_len < ETHER_HDR_LEN) {
		/* XXX maybe should pullup? */
		if_printf(ifp, "discard frame w/o leading ethernet "
				"header (len %u pkt len %u)\n",
				m->m_len, m->m_pkthdr.len);
		if_inc_counter(ifp, IFCOUNTER_IERRORS, 1);
		m_freem(m);
		return;
	}
	eh = mtod(m, struct ether_header *);
	etype = ntohs(eh->ether_type);
	if (m->m_pkthdr.rcvif == NULL) {
		if_printf(ifp, "discard frame w/o interface pointer\n");
		if_inc_counter(ifp, IFCOUNTER_IERRORS, 1);
		m_freem(m);
		return;
	}
#ifdef DIAGNOSTIC
	if (m->m_pkthdr.rcvif != ifp) {
		if_printf(ifp, "Warning, frame marked as received on %s\n",
			m->m_pkthdr.rcvif->if_xname);
	}
#endif

	CURVNET_SET_QUIET(ifp->if_vnet);

	if (ETHER_IS_MULTICAST(eh->ether_dhost)) {
		if (ETHER_IS_BROADCAST(eh->ether_dhost))
			m->m_flags |= M_BCAST;
		else
			m->m_flags |= M_MCAST;
		if_inc_counter(ifp, IFCOUNTER_IMCASTS, 1);
	}

#ifdef MAC
	/*
	 * Tag the mbuf with an appropriate MAC label before any other
	 * consumers can get to it.
	 */
	mac_ifnet_create_mbuf(ifp, m);
#endif

	/*
	 * Give bpf a chance at the packet.
	 */
	ETHER_BPF_MTAP(ifp, m);

	/*
	 * If the CRC is still on the packet, trim it off. We do this once
	 * and once only in case we are re-entered. Nothing else on the
	 * Ethernet receive path expects to see the FCS.
	 */
	if (m->m_flags & M_HASFCS) {
		m_adj(m, -ETHER_CRC_LEN);
		m->m_flags &= ~M_HASFCS;
	}

	if (!(ifp->if_capenable & IFCAP_HWSTATS))
		if_inc_counter(ifp, IFCOUNTER_IBYTES, m->m_pkthdr.len);

	/* Allow monitor mode to claim this frame, after stats are updated. */
	if (ifp->if_flags & IFF_MONITOR) {
		m_freem(m);
		CURVNET_RESTORE();
		return;
	}

	/* Handle input from a lagg(4) port */
	if (ifp->if_type == IFT_IEEE8023ADLAG) {
		KASSERT(lagg_input_p != NULL,
		    ("%s: if_lagg not loaded!", __func__));
		m = (*lagg_input_p)(ifp, m);
		if (m != NULL)
			ifp = m->m_pkthdr.rcvif;
		else {
			CURVNET_RESTORE();
			return;
		}
	}

	/*
	 * If the hardware did not process an 802.1Q tag, do this now,
	 * to allow 802.1P priority frames to be passed to the main input
	 * path correctly.
	 * TODO: Deal with Q-in-Q frames, but not arbitrary nesting levels.
	 */
	if ((m->m_flags & M_VLANTAG) == 0 && etype == ETHERTYPE_VLAN) {
		struct ether_vlan_header *evl;

		if (m->m_len < sizeof(*evl) &&
		    (m = m_pullup(m, sizeof(*evl))) == NULL) {
#ifdef DIAGNOSTIC
			if_printf(ifp, "cannot pullup VLAN header\n");
#endif
			if_inc_counter(ifp, IFCOUNTER_IERRORS, 1);
			m_freem(m);
			CURVNET_RESTORE();
			return;
		}

		evl = mtod(m, struct ether_vlan_header *);
		m->m_pkthdr.ether_vtag = ntohs(evl->evl_tag);
		m->m_flags |= M_VLANTAG;

		bcopy((char *)evl, (char *)evl + ETHER_VLAN_ENCAP_LEN,
		    ETHER_HDR_LEN - ETHER_TYPE_LEN);
		m_adj(m, ETHER_VLAN_ENCAP_LEN);
		eh = mtod(m, struct ether_header *);
	}

	M_SETFIB(m, ifp->if_fib);

	/* Allow ng_ether(4) to claim this frame. */
	if (ifp->if_l2com != NULL) {
		KASSERT(ng_ether_input_p != NULL,
		    ("%s: ng_ether_input_p is NULL", __func__));
		m->m_flags &= ~M_PROMISC;
		(*ng_ether_input_p)(ifp, &m);
		if (m == NULL) {
			CURVNET_RESTORE();
			return;
		}
		eh = mtod(m, struct ether_header *);
	}

	/*
	 * Allow if_bridge(4) to claim this frame.
	 * The BRIDGE_INPUT() macro will update ifp if the bridge changed it
	 * and the frame should be delivered locally.
	 */
	if (ifp->if_bridge != NULL) {
		m->m_flags &= ~M_PROMISC;
		BRIDGE_INPUT(ifp, m);
		if (m == NULL) {
			CURVNET_RESTORE();
			return;
		}
		eh = mtod(m, struct ether_header *);
	}

#if defined(INET) || defined(INET6)
	/*
	 * Clear M_PROMISC on frame so that carp(4) will see it when the
	 * mbuf flows up to Layer 3.
	 * FreeBSD's implementation of carp(4) uses the inprotosw
	 * to dispatch IPPROTO_CARP. carp(4) also allocates its own
	 * Ethernet addresses of the form 00:00:5e:00:01:xx, which
	 * is outside the scope of the M_PROMISC test below.
	 * TODO: Maintain a hash table of ethernet addresses other than
	 * ether_dhost which may be active on this ifp.
	 */
	if (ifp->if_carp && (*carp_forus_p)(ifp, eh->ether_dhost)) {
		m->m_flags &= ~M_PROMISC;
	} else
#endif
	{
		/*
		 * If the frame received was not for our MAC address, set the
		 * M_PROMISC flag on the mbuf chain. The frame may need to
		 * be seen by the rest of the Ethernet input path in case of
		 * re-entry (e.g. bridge, vlan, netgraph) but should not be
		 * seen by upper protocol layers.
		 */
		if (!ETHER_IS_MULTICAST(eh->ether_dhost) &&
		    bcmp(IF_LLADDR(ifp), eh->ether_dhost, ETHER_ADDR_LEN) != 0)
			m->m_flags |= M_PROMISC;
	}

	random_harvest(&(m->m_data), 12, 2, RANDOM_NET_ETHER);

	ether_demux(ifp, m);
	CURVNET_RESTORE();
}

/*
 * Ethernet input dispatch; by default, direct dispatch here regardless of
 * global configuration.  However, if RSS is enabled, hook up RSS affinity
 * so that when deferred or hybrid dispatch is enabled, we can redistribute
 * load based on RSS.
 *
 * XXXRW: Would be nice if the ifnet passed up a flag indicating whether or
 * not it had already done work distribution via multi-queue.  Then we could
 * direct dispatch in the event load balancing was already complete and
 * handle the case of interfaces with different capabilities better.
 *
 * XXXRW: Sort of want an M_DISTRIBUTED flag to avoid multiple distributions
 * at multiple layers?
 *
 * XXXRW: For now, enable all this only if RSS is compiled in, although it
 * works fine without RSS.  Need to characterise the performance overhead
 * of the detour through the netisr code in the event the result is always
 * direct dispatch.
 */
static void
ether_nh_input(struct mbuf *m)
{

	ether_input_internal(m->m_pkthdr.rcvif, m);
}

static struct netisr_handler	ether_nh = {
	.nh_name = "ether",
	.nh_handler = ether_nh_input,
	.nh_proto = NETISR_ETHER,
#ifdef RSS
	.nh_policy = NETISR_POLICY_CPU,
	.nh_dispatch = NETISR_DISPATCH_DIRECT,
	.nh_m2cpuid = rss_m2cpuid,
#else
	.nh_policy = NETISR_POLICY_SOURCE,
	.nh_dispatch = NETISR_DISPATCH_DIRECT,
#endif
};

static void
ether_init(__unused void *arg)
{

	netisr_register(&ether_nh);
}
SYSINIT(ether, SI_SUB_INIT_IF, SI_ORDER_ANY, ether_init, NULL);

static void
vnet_ether_init(__unused void *arg)
{
	int i;

	/* Initialize packet filter hooks. */
	V_link_pfil_hook.ph_type = PFIL_TYPE_AF;
	V_link_pfil_hook.ph_af = AF_LINK;
	if ((i = pfil_head_register(&V_link_pfil_hook)) != 0)
		printf("%s: WARNING: unable to register pfil link hook, "
			"error %d\n", __func__, i);
}
VNET_SYSINIT(vnet_ether_init, SI_SUB_PROTO_IF, SI_ORDER_ANY,
    vnet_ether_init, NULL);
 
static void
vnet_ether_destroy(__unused void *arg)
{
	int i;

	if ((i = pfil_head_unregister(&V_link_pfil_hook)) != 0)
		printf("%s: WARNING: unable to unregister pfil link hook, "
			"error %d\n", __func__, i);
}
VNET_SYSUNINIT(vnet_ether_uninit, SI_SUB_PROTO_IF, SI_ORDER_ANY,
    vnet_ether_destroy, NULL);



static void
ether_input(struct ifnet *ifp, struct mbuf *m)
{

	struct mbuf *mn;

	/*
	 * The drivers are allowed to pass in a chain of packets linked with
	 * m_nextpkt. We split them up into separate packets here and pass
	 * them up. This allows the drivers to amortize the receive lock.
	 */
	while (m) {
		mn = m->m_nextpkt;
		m->m_nextpkt = NULL;

		/*
		 * We will rely on rcvif being set properly in the deferred context,
		 * so assert it is correct here.
		 */
		KASSERT(m->m_pkthdr.rcvif == ifp, ("%s: ifnet mismatch", __func__));
		netisr_dispatch(NETISR_ETHER, m);
		m = mn;
	}
}

/*
 * Upper layer processing for a received Ethernet packet.
 */
void
ether_demux(struct ifnet *ifp, struct mbuf *m)
{
	struct ether_header *eh;
	int i, isr;
	u_short ether_type;

	KASSERT(ifp != NULL, ("%s: NULL interface pointer", __func__));

	/* Do not grab PROMISC frames in case we are re-entered. */
	if (PFIL_HOOKED(&V_link_pfil_hook) && !(m->m_flags & M_PROMISC)) {
		i = pfil_run_hooks(&V_link_pfil_hook, &m, ifp, PFIL_IN, NULL);

		if (i != 0 || m == NULL)
			return;
	}

	eh = mtod(m, struct ether_header *);
	ether_type = ntohs(eh->ether_type);

	/*
	 * If this frame has a VLAN tag other than 0, call vlan_input()
	 * if its module is loaded. Otherwise, drop.
	 */
	if ((m->m_flags & M_VLANTAG) &&
	    EVL_VLANOFTAG(m->m_pkthdr.ether_vtag) != 0) {
		if (ifp->if_vlantrunk == NULL) {
			if_inc_counter(ifp, IFCOUNTER_NOPROTO, 1);
			m_freem(m);
			return;
		}
		KASSERT(vlan_input_p != NULL,("%s: VLAN not loaded!",
		    __func__));
		/* Clear before possibly re-entering ether_input(). */
		m->m_flags &= ~M_PROMISC;
		(*vlan_input_p)(ifp, m);
		return;
	}

	/*
	 * Pass promiscuously received frames to the upper layer if the user
	 * requested this by setting IFF_PPROMISC. Otherwise, drop them.
	 */
	if ((ifp->if_flags & IFF_PPROMISC) == 0 && (m->m_flags & M_PROMISC)) {
		m_freem(m);
		return;
	}

	/*
	 * Reset layer specific mbuf flags to avoid confusing upper layers.
	 * Strip off Ethernet header.
	 */
	m->m_flags &= ~M_VLANTAG;
	m_clrprotoflags(m);
	m_adj(m, ETHER_HDR_LEN);

	/*
	 * Dispatch frame to upper layer.
	 */
	switch (ether_type) {
#ifdef INET
	case ETHERTYPE_IP:
		if ((m = ip_fastforward(m)) == NULL)
			return;
		isr = NETISR_IP;
		break;

	case ETHERTYPE_ARP:
		if (ifp->if_flags & IFF_NOARP) {
			/* Discard packet if ARP is disabled on interface */
			m_freem(m);
			return;
		}
		isr = NETISR_ARP;
		break;
#endif
#ifdef INET6
	case ETHERTYPE_IPV6:
		isr = NETISR_IPV6;
		break;
#endif
	default:
		goto discard;
	}
	netisr_dispatch(isr, m);
	return;

discard:
	/*
	 * Packet is to be discarded.  If netgraph is present,
	 * hand the packet to it for last chance processing;
	 * otherwise dispose of it.
	 */
	if (ifp->if_l2com != NULL) {
		KASSERT(ng_ether_input_orphan_p != NULL,
		    ("ng_ether_input_orphan_p is NULL"));
		/*
		 * Put back the ethernet header so netgraph has a
		 * consistent view of inbound packets.
		 */
		M_PREPEND(m, ETHER_HDR_LEN, M_NOWAIT);
		(*ng_ether_input_orphan_p)(ifp, m);
		return;
	}
	m_freem(m);
}

/*
 * Convert Ethernet address to printable (loggable) representation.
 * This routine is for compatibility; it's better to just use
 *
 *	printf("%6D", <pointer to address>, ":");
 *
 * since there's no static buffer involved.
 */
char *
ether_sprintf(const u_char *ap)
{
	static char etherbuf[18];
	snprintf(etherbuf, sizeof (etherbuf), "%6D", ap, ":");
	return (etherbuf);
}

/*
 * Perform common duties while attaching to interface list
 */
void
ether_ifattach(struct ifnet *ifp, const u_int8_t *lla)
{
	int i;
	struct ifaddr *ifa;
	struct sockaddr_dl *sdl;

	ifp->if_addrlen = ETHER_ADDR_LEN;
	ifp->if_hdrlen = ETHER_HDR_LEN;
	if_attach(ifp);
	ifp->if_mtu = ETHERMTU;
	ifp->if_output = ether_output;
	ifp->if_input = ether_input;
	ifp->if_resolvemulti = ether_resolvemulti;
#ifdef VIMAGE
	ifp->if_reassign = ether_reassign;
#endif
	if (ifp->if_baudrate == 0)
		ifp->if_baudrate = IF_Mbps(10);		/* just a default */
	ifp->if_broadcastaddr = etherbroadcastaddr;

	ifa = ifp->if_addr;
	KASSERT(ifa != NULL, ("%s: no lladdr!\n", __func__));
	sdl = (struct sockaddr_dl *)ifa->ifa_addr;
	sdl->sdl_type = IFT_ETHER;
	sdl->sdl_alen = ifp->if_addrlen;
	bcopy(lla, LLADDR(sdl), ifp->if_addrlen);

	bpfattach(ifp, DLT_EN10MB, ETHER_HDR_LEN);
	if (ng_ether_attach_p != NULL)
		(*ng_ether_attach_p)(ifp);

	/* Announce Ethernet MAC address if non-zero. */
	for (i = 0; i < ifp->if_addrlen; i++)
		if (lla[i] != 0)
			break; 
	if (i != ifp->if_addrlen)
		if_printf(ifp, "Ethernet address: %6D\n", lla, ":");

	uuid_ether_add(LLADDR(sdl));
}

/*
 * Perform common duties while detaching an Ethernet interface
 */
void
ether_ifdetach(struct ifnet *ifp)
{
	struct sockaddr_dl *sdl;

	sdl = (struct sockaddr_dl *)(ifp->if_addr->ifa_addr);
	uuid_ether_del(LLADDR(sdl));

	if (ifp->if_l2com != NULL) {
		KASSERT(ng_ether_detach_p != NULL,
		    ("ng_ether_detach_p is NULL"));
		(*ng_ether_detach_p)(ifp);
	}

	bpfdetach(ifp);
	if_detach(ifp);
}

#ifdef VIMAGE
void
ether_reassign(struct ifnet *ifp, struct vnet *new_vnet, char *unused __unused)
{

	if (ifp->if_l2com != NULL) {
		KASSERT(ng_ether_detach_p != NULL,
		    ("ng_ether_detach_p is NULL"));
		(*ng_ether_detach_p)(ifp);
	}

	if (ng_ether_attach_p != NULL) {
		CURVNET_SET_QUIET(new_vnet);
		(*ng_ether_attach_p)(ifp);
		CURVNET_RESTORE();
	}
}
#endif

SYSCTL_DECL(_net_link);
SYSCTL_NODE(_net_link, IFT_ETHER, ether, CTLFLAG_RW, 0, "Ethernet");

#if 0
/*
 * This is for reference.  We have a table-driven version
 * of the little-endian crc32 generator, which is faster
 * than the double-loop.
 */
uint32_t
ether_crc32_le(const uint8_t *buf, size_t len)
{
	size_t i;
	uint32_t crc;
	int bit;
	uint8_t data;

	crc = 0xffffffff;	/* initial value */

	for (i = 0; i < len; i++) {
		for (data = *buf++, bit = 0; bit < 8; bit++, data >>= 1) {
			carry = (crc ^ data) & 1;
			crc >>= 1;
			if (carry)
				crc = (crc ^ ETHER_CRC_POLY_LE);
		}
	}

	return (crc);
}
#else
uint32_t
ether_crc32_le(const uint8_t *buf, size_t len)
{
	static const uint32_t crctab[] = {
		0x00000000, 0x1db71064, 0x3b6e20c8, 0x26d930ac,
		0x76dc4190, 0x6b6b51f4, 0x4db26158, 0x5005713c,
		0xedb88320, 0xf00f9344, 0xd6d6a3e8, 0xcb61b38c,
		0x9b64c2b0, 0x86d3d2d4, 0xa00ae278, 0xbdbdf21c
	};
	size_t i;
	uint32_t crc;

	crc = 0xffffffff;	/* initial value */

	for (i = 0; i < len; i++) {
		crc ^= buf[i];
		crc = (crc >> 4) ^ crctab[crc & 0xf];
		crc = (crc >> 4) ^ crctab[crc & 0xf];
	}

	return (crc);
}
#endif

uint32_t
ether_crc32_be(const uint8_t *buf, size_t len)
{
	size_t i;
	uint32_t crc, carry;
	int bit;
	uint8_t data;

	crc = 0xffffffff;	/* initial value */

	for (i = 0; i < len; i++) {
		for (data = *buf++, bit = 0; bit < 8; bit++, data >>= 1) {
			carry = ((crc & 0x80000000) ? 1 : 0) ^ (data & 0x01);
			crc <<= 1;
			if (carry)
				crc = (crc ^ ETHER_CRC_POLY_BE) | carry;
		}
	}

	return (crc);
}

int
ether_ioctl(struct ifnet *ifp, u_long command, caddr_t data)
{
	struct ifaddr *ifa = (struct ifaddr *) data;
	struct ifreq *ifr = (struct ifreq *) data;
	int error = 0;

	switch (command) {
	case SIOCSIFADDR:
		ifp->if_flags |= IFF_UP;

		switch (ifa->ifa_addr->sa_family) {
#ifdef INET
		case AF_INET:
			ifp->if_init(ifp->if_softc);	/* before arpwhohas */
			arp_ifinit(ifp, ifa);
			break;
#endif
		default:
			ifp->if_init(ifp->if_softc);
			break;
		}
		break;

	case SIOCGIFADDR:
		{
			struct sockaddr *sa;

			sa = (struct sockaddr *) & ifr->ifr_data;
			bcopy(IF_LLADDR(ifp),
			      (caddr_t) sa->sa_data, ETHER_ADDR_LEN);
		}
		break;

	case SIOCSIFMTU:
		/*
		 * Set the interface MTU.
		 */
		if (ifr->ifr_mtu > ETHERMTU) {
			error = EINVAL;
		} else {
			ifp->if_mtu = ifr->ifr_mtu;
		}
		break;
	default:
		error = EINVAL;			/* XXX netbsd has ENOTTY??? */
		break;
	}
	return (error);
}

static int
ether_resolvemulti(struct ifnet *ifp, struct sockaddr **llsa,
	struct sockaddr *sa)
{
	struct sockaddr_dl *sdl;
#ifdef INET
	struct sockaddr_in *sin;
#endif
#ifdef INET6
	struct sockaddr_in6 *sin6;
#endif
	u_char *e_addr;

	switch(sa->sa_family) {
	case AF_LINK:
		/*
		 * No mapping needed. Just check that it's a valid MC address.
		 */
		sdl = (struct sockaddr_dl *)sa;
		e_addr = LLADDR(sdl);
		if (!ETHER_IS_MULTICAST(e_addr))
			return EADDRNOTAVAIL;
		*llsa = 0;
		return 0;

#ifdef INET
	case AF_INET:
		sin = (struct sockaddr_in *)sa;
		if (!IN_MULTICAST(ntohl(sin->sin_addr.s_addr)))
			return EADDRNOTAVAIL;
		sdl = link_init_sdl(ifp, *llsa, IFT_ETHER);
		sdl->sdl_alen = ETHER_ADDR_LEN;
		e_addr = LLADDR(sdl);
		ETHER_MAP_IP_MULTICAST(&sin->sin_addr, e_addr);
		*llsa = (struct sockaddr *)sdl;
		return 0;
#endif
#ifdef INET6
	case AF_INET6:
		sin6 = (struct sockaddr_in6 *)sa;
		if (IN6_IS_ADDR_UNSPECIFIED(&sin6->sin6_addr)) {
			/*
			 * An IP6 address of 0 means listen to all
			 * of the Ethernet multicast address used for IP6.
			 * (This is used for multicast routers.)
			 */
			ifp->if_flags |= IFF_ALLMULTI;
			*llsa = 0;
			return 0;
		}
		if (!IN6_IS_ADDR_MULTICAST(&sin6->sin6_addr))
			return EADDRNOTAVAIL;
		sdl = link_init_sdl(ifp, *llsa, IFT_ETHER);
		sdl->sdl_alen = ETHER_ADDR_LEN;
		e_addr = LLADDR(sdl);
		ETHER_MAP_IPV6_MULTICAST(&sin6->sin6_addr, e_addr);
		*llsa = (struct sockaddr *)sdl;
		return 0;
#endif

	default:
		/*
		 * Well, the text isn't quite right, but it's the name
		 * that counts...
		 */
		return EAFNOSUPPORT;
	}
}

static moduledata_t ether_mod = {
	.name = "ether",
};

void
ether_vlan_mtap(struct bpf_if *bp, struct mbuf *m, void *data, u_int dlen)
{
	struct ether_vlan_header vlan;
	struct mbuf mv, mb;

	KASSERT((m->m_flags & M_VLANTAG) != 0,
	    ("%s: vlan information not present", __func__));
	KASSERT(m->m_len >= sizeof(struct ether_header),
	    ("%s: mbuf not large enough for header", __func__));
	bcopy(mtod(m, char *), &vlan, sizeof(struct ether_header));
	vlan.evl_proto = vlan.evl_encap_proto;
	vlan.evl_encap_proto = htons(ETHERTYPE_VLAN);
	vlan.evl_tag = htons(m->m_pkthdr.ether_vtag);
	m->m_len -= sizeof(struct ether_header);
	m->m_data += sizeof(struct ether_header);
	/*
	 * If a data link has been supplied by the caller, then we will need to
	 * re-create a stack allocated mbuf chain with the following structure:
	 *
	 * (1) mbuf #1 will contain the supplied data link
	 * (2) mbuf #2 will contain the vlan header
	 * (3) mbuf #3 will contain the original mbuf's packet data
	 *
	 * Otherwise, submit the packet and vlan header via bpf_mtap2().
	 */
	if (data != NULL) {
		mv.m_next = m;
		mv.m_data = (caddr_t)&vlan;
		mv.m_len = sizeof(vlan);
		mb.m_next = &mv;
		mb.m_data = data;
		mb.m_len = dlen;
		bpf_mtap(bp, &mb);
	} else
		bpf_mtap2(bp, &vlan, sizeof(vlan), m);
	m->m_len += sizeof(struct ether_header);
	m->m_data -= sizeof(struct ether_header);
}

struct mbuf *
ether_vlanencap(struct mbuf *m, uint16_t tag)
{
	struct ether_vlan_header *evl;

	M_PREPEND(m, ETHER_VLAN_ENCAP_LEN, M_NOWAIT);
	if (m == NULL)
		return (NULL);
	/* M_PREPEND takes care of m_len, m_pkthdr.len for us */

	if (m->m_len < sizeof(*evl)) {
		m = m_pullup(m, sizeof(*evl));
		if (m == NULL)
			return (NULL);
	}

	/*
	 * Transform the Ethernet header into an Ethernet header
	 * with 802.1Q encapsulation.
	 */
	evl = mtod(m, struct ether_vlan_header *);
	bcopy((char *)evl + ETHER_VLAN_ENCAP_LEN,
	    (char *)evl, ETHER_HDR_LEN - ETHER_TYPE_LEN);
	evl->evl_encap_proto = htons(ETHERTYPE_VLAN);
	evl->evl_tag = htons(tag);
	return (m);
}

DECLARE_MODULE(ether, ether_mod, SI_SUB_INIT_IF, SI_ORDER_ANY);
MODULE_VERSION(ether, 1);<|MERGE_RESOLUTION|>--- conflicted
+++ resolved
@@ -120,7 +120,6 @@
 static	void ether_reassign(struct ifnet *, struct vnet *, char *);
 #endif
 
-<<<<<<< HEAD
 int ether_output_full(struct ifnet *ifp, struct mbuf *m,
     const struct sockaddr *dst, struct route *ro);
 int ether_output2(struct ifnet *ifp, struct mbuf *m, struct nhop_prepend *nh,
@@ -129,11 +128,6 @@
 static int loopback_frame(struct ifnet *ifp, struct mbuf *m, int family,
     int hlen);
 
-/* XXX: should be in an arp support file, not here */
-static MALLOC_DEFINE(M_ARPCOM, "arpcom", "802.* interface internals");
-
-=======
->>>>>>> c488274f
 #define	ETHER_IS_BROADCAST(addr) \
 	(bcmp(etherbroadcastaddr, (addr), ETHER_ADDR_LEN) == 0)
 
@@ -401,7 +395,7 @@
 #endif
 
 	/* Handle ng_ether(4) processing, if any */
-	if (IFP2AC(ifp)->ac_netgraph != NULL) {
+	if (ifp->if_l2com != NULL) {
 		KASSERT(ng_ether_output_p != NULL,
 		    ("ng_ether_output_p is NULL"));
 		if ((error = (*ng_ether_output_p)(ifp, &m)) != 0) {
