--- conflicted
+++ resolved
@@ -1,7 +1,3 @@
 /* $FreeBSD$ */
 
-<<<<<<< HEAD
-#define	FREEBSD_CC_VERSION		1200016
-=======
-#define	FREEBSD_CC_VERSION		1300000
->>>>>>> be923293
+#define	FREEBSD_CC_VERSION		1300001