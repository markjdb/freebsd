Updating Information for FreeBSD current users.

This file is maintained and copyrighted by M. Warner Losh <imp@freebsd.org>.
See end of file for further details.  For commonly done items, please see the
COMMON ITEMS: section later in the file.  These instructions assume that you
basically know what you are doing.  If not, then please consult the FreeBSD
handbook:

    http://www.freebsd.org/doc/en_US.ISO8859-1/books/handbook/makeworld.html

Items affecting the ports and packages system can be found in
/usr/ports/UPDATING.  Please read that file before running portupgrade.

NOTE: FreeBSD has switched from gcc to clang. If you have trouble bootstrapping
from older versions of FreeBSD, try WITHOUT_CLANG and WITH_GCC to bootstrap to
the tip of head, and then rebuild without this option. The bootstrap process from
older version of current across the gcc/clang cutover is a bit fragile.

NOTE TO PEOPLE WHO THINK THAT FreeBSD 11.x IS SLOW:
	FreeBSD 11.x has many debugging features turned on, in both the kernel
	and userland.  These features attempt to detect incorrect use of
	system primitives, and encourage loud failure through extra sanity
	checking and fail stop semantics.  They also substantially impact
	system performance.  If you want to do performance measurement,
	benchmarking, and optimization, you'll want to turn them off.  This
	includes various WITNESS- related kernel options, INVARIANTS, malloc
	debugging flags in userland, and various verbose features in the
	kernel.  Many developers choose to disable these features on build
	machines to maximize performance.  (To completely disable malloc
	debugging, define MALLOC_PRODUCTION in /etc/make.conf, or to merely
	disable the most expensive debugging functionality run
	"ln -s 'abort:false,junk:false' /etc/malloc.conf".)

<<<<<<< HEAD
2015mmdd:
	Clang and llvm have been upgraded to 3.7.0.  Please see the
	20141231 entry below for information about prerequisites and upgrading,
	if you are not already using 3.5.0 or higher.
=======
20150810:
	The polarity of Pulse Per Second (PPS) capture events with the
	uart(4) driver has been corrected.  Prior to this change the PPS
	"assert" event corresponded to the trailing edge of a positive PPS
	pulse and the "clear" event was the leading edge of the next pulse.

	As the width of a PPS pulse in a typical GPS receiver is on the
	order of 1 millisecond, most users will not notice any significant
	difference with this change.

	Anyone who has compensated for the historical polarity reversal by
	configuring a negative offset equal to the pulse width will need to
	remove that workaround.

20150809:
	The default group assigned to /dev/dri entries has been changed
	from 'wheel' to 'video' with the id of '44'. If you want to have
	access to the dri devices please add yourself to the video group
	with:

	# pw groupmod video -m $USER
>>>>>>> ece20ed4

20150806:
	The menu.rc and loader.rc files will now be replaced during 
	upgrades. Please migrate local changes to menu.rc.local and
	loader.rc.local instead.

20150805:
	GNU Binutils versions of addr2line, c++filt, nm, readelf, size,
	strings and strip have been removed. The src.conf(5) knob
	WITHOUT_ELFTOOLCHAIN_TOOLS no longer provides the binutils tools.

20150728:
	As ZFS requires more kernel stack pages than is the default on some
	architectures e.g. i386, it now warns if KSTACK_PAGES is less than
	ZFS_MIN_KSTACK_PAGES (which is 4 at the time of writing).

	Please consider using 'options KSTACK_PAGES=X' where X is greater
	than or equal to ZFS_MIN_KSTACK_PAGES i.e. 4 in such configurations.

20150706:
	sendmail has been updated to 8.15.2.  Starting with FreeBSD 11.0
	and sendmail 8.15, sendmail uses uncompressed IPv6 addresses by
	default, i.e., they will not contain "::".  For example, instead
	of ::1, it will be 0:0:0:0:0:0:0:1.  This permits a zero subnet
	to have a more specific match, such as different map entries for
	IPv6:0:0 vs IPv6:0.  This change requires that configuration
	data (including maps, files, classes, custom ruleset, etc.) must
	use the same format, so make certain such configuration data is
	upgrading.  As a very simple check search for patterns like
	'IPv6:[0-9a-fA-F:]*::' and 'IPv6::'.  To return to the old
	behavior, set the m4 option confUSE_COMPRESSED_IPV6_ADDRESSES or
	the cf option UseCompressedIPv6Addresses.

20150630:
	The default kernel entropy-processing algorithm is now
	Fortuna, replacing Yarrow.

	Assuming you have 'device random' in your kernel config
	file, the configurations allow a kernel option to override
	this default. You may choose *ONE* of:

	options	RANDOM_YARROW	# Legacy /dev/random algorithm.
	options	RANDOM_DUMMY	# Blocking-only driver.

	If you have neither, you get Fortuna.  For most people,
	read no further, Fortuna will give a /dev/random that works
	like it always used to, and the difference will be irrelevant.

	If you remove 'device random', you get *NO* kernel-processed
	entopy at all. This may be acceptable to folks building
	embedded systems, but has complications. Carry on reading,
	and it is assumed you know what you need.

	*PLEASE* read random(4) and random(9) if you are in the
	habit of tweeking kernel configs, and/or if you are a member
	of the embedded community, wanting specific and not-usual
	behaviour from your security subsystems.

	NOTE!! If you use RANDOM_DUMMY and/or have no 'device
	random', you will NOT have a functioning /dev/random, and
	many cryptographic features will not work, including SSH.
	You may also find strange behaviour from the random(3) set
	of library functions, in particular sranddev(3), srandomdev(3)
	and arc4random(3). The reason for this is that the KERN_ARND
	sysctl only returns entropy if it thinks it has some to
	share, and with RANDOM_DUMMY or no 'device random' this
	will never happen.

20150623:
	An additional fix for the issue described in the 20150614 sendmail
	entry below has been been committed in revision 284717.

20150616:
	FreeBSD's old make (fmake) has been removed from the system. It is
	available as the devel/fmake port or via pkg install fmake.

20150615:
	The fix for the issue described in the 20150614 sendmail entry
	below has been been committed in revision 284436.  The work
	around described in that entry is no longer needed unless the
	default setting is overridden by a confDH_PARAMETERS configuration
	setting of '5' or pointing to a 512 bit DH parameter file.

20150614:
	ALLOW_DEPRECATED_ATF_TOOLS/ATFFILE support has been removed from
	atf.test.mk (included from bsd.test.mk). Please upgrade devel/atf
	and devel/kyua to version 0.20+ and adjust any calling code to work
	with Kyuafile and kyua.

20150614:
	The import of openssl to address the FreeBSD-SA-15:10.openssl
	security advisory includes a change which rejects handshakes
	with DH parameters below 768 bits.  sendmail releases prior
	to 8.15.2 (not yet released), defaulted to a 512 bit
	DH parameter setting for client connections.  To work around
	this interoperability, sendmail can be configured to use a
	2048 bit DH parameter by:

	1. Edit /etc/mail/`hostname`.mc
	2. If a setting for confDH_PARAMETERS does not exist or
	   exists and is set to a string beginning with '5',
	   replace it with '2'.
	3. If a setting for confDH_PARAMETERS exists and is set to
	   a file path, create a new file with:
		openssl dhparam -out /path/to/file 2048
	4. Rebuild the .cf file:
		cd /etc/mail/; make; make install
	5. Restart sendmail:
		cd /etc/mail/; make restart

	A sendmail patch is coming, at which time this file will be
	updated.

20150604:
	Generation of legacy formatted entries have been disabled by default
	in pwd_mkdb(8), as all base system consumers of the legacy formatted
	entries were converted to use the new format by default when the new,
	machine independent format have been added and supported since FreeBSD
	5.x.

	Please see the pwd_mkdb(8) manual page for further details.

20150525:
	Clang and llvm have been upgraded to 3.6.1 release.  Please see the
	20141231 entry below for information about prerequisites and upgrading,
	if you are not already using 3.5.0 or higher.

20150521:
	TI platform code switched to using vendor DTS files and this update
	may break existing systems running on Beaglebone, Beaglebone Black,
	and Pandaboard:

	- dtb files should be regenerated/reinstalled. Filenames are the
	  same but content is different now
	- GPIO addressing was changed, now each GPIO bank (32 pins per bank)
	  has its own /dev/gpiocX device, e.g. pin 121 on /dev/gpioc0 in old
	  addressing scheme is now pin 25 on /dev/gpioc3.
	- Pandaboard: /etc/ttys should be updated, serial console device is
	  now /dev/ttyu2, not /dev/ttyu0

20150501:
	soelim(1) from gnu/usr.bin/groff has been replaced by usr.bin/soelim.
	If you need the GNU extension from groff soelim(1), install groff
	from package: pkg install groff, or via ports: textproc/groff.

20150423:
	chmod, chflags, chown and chgrp now affect symlinks in -R mode as
	defined in symlink(7); previously symlinks were silently ignored.

20150415:
	The const qualifier has been removed from iconv(3) to comply with
	POSIX.  The ports tree is aware of this from r384038 onwards.

20150416:
	Libraries specified by LIBADD in Makefiles must have a corresponding
	DPADD_<lib> variable to ensure correct dependencies.  This is now
	enforced in src.libnames.mk.

20150324:
	From legacy ata(4) driver was removed support for SATA controllers
	supported by more functional drivers ahci(4), siis(4) and mvs(4).
	Kernel modules ataahci and ataadaptec were removed completely,
	replaced by ahci and mvs modules respectively.

20150315:
	Clang, llvm and lldb have been upgraded to 3.6.0 release.  Please see
	the 20141231 entry below for information about prerequisites and
	upgrading, if you are not already using 3.5.0 or higher.

20150307:
	The 32-bit PowerPC kernel has been changed to a position-independent
	executable. This can only be booted with a version of loader(8)
	newer than January 31, 2015, so make sure to update both world and
	kernel before rebooting.

20150217:
	If you are running a -CURRENT kernel since r273872 (Oct 30th, 2014),
	but before r278950, the RNG was not seeded properly.  Immediately
	upgrade the kernel to r278950 or later and regenerate any keys (e.g.
	ssh keys or openssl keys) that were generated w/ a kernel from that
	range.  This does not affect programs that directly used /dev/random
	or /dev/urandom.  All userland uses of arc4random(3) are affected.

20150210:
	The autofs(4) ABI was changed in order to restore binary compatibility
	with 10.1-RELEASE.  The automountd(8) daemon needs to be rebuilt to work
	with the new kernel.

20150131:
	The powerpc64 kernel has been changed to a position-independent
	executable. This can only be booted with a new version of loader(8),
	so make sure to update both world and kernel before rebooting.

20150118:
	Clang and llvm have been upgraded to 3.5.1 release.  This is a bugfix
	only release, no new features have been added.  Please see the 20141231
	entry below for information about prerequisites and upgrading, if you
	are not already using 3.5.0.

20150107:
	ELF tools addr2line, elfcopy (strip), nm, size, and strings are now
	taken from the ELF Tool Chain project rather than GNU binutils. They
	should be drop-in replacements, with the addition of arm64 support.
	The WITHOUT_ELFTOOLCHAIN_TOOLS= knob may be used to obtain the
	binutils tools, if necessary. See 20150805 for updated information.

20150105:
	The default Unbound configuration now enables remote control
	using a local socket.  Users who have already enabled the
	local_unbound service should regenerate their configuration
	by running "service local_unbound setup" as root.

20150102:
	The GNU texinfo and GNU info pages have been removed.
	To be able to view GNU info pages please install texinfo from ports.

20141231:
	Clang, llvm and lldb have been upgraded to 3.5.0 release.

	As of this release, a prerequisite for building clang, llvm and lldb is
	a C++11 capable compiler and C++11 standard library.  This means that to
	be able to successfully build the cross-tools stage of buildworld, with
	clang as the bootstrap compiler, your system compiler or cross compiler
	should either be clang 3.3 or later, or gcc 4.8 or later, and your
	system C++ library should be libc++, or libdstdc++ from gcc 4.8 or
	later.

	On any standard FreeBSD 10.x or 11.x installation, where clang and
	libc++ are on by default (that is, on x86 or arm), this should work out
	of the box.

	On 9.x installations where clang is enabled by default, e.g. on x86 and
	powerpc, libc++ will not be enabled by default, so libc++ should be
	built (with clang) and installed first.  If both clang and libc++ are
	missing, build clang first, then use it to build libc++.

	On 8.x and earlier installations, upgrade to 9.x first, and then follow
	the instructions for 9.x above.

	Sparc64 and mips users are unaffected, as they still use gcc 4.2.1 by
	default, and do not build clang.

	Many embedded systems are resource constrained, and will not be able to
	build clang in a reasonable time, or in some cases at all.  In those
	cases, cross building bootable systems on amd64 is a workaround.

	This new version of clang introduces a number of new warnings, of which
	the following are most likely to appear:

	-Wabsolute-value

	This warns in two cases, for both C and C++:
	* When the code is trying to take the absolute value of an unsigned
	  quantity, which is effectively a no-op, and almost never what was
	  intended.  The code should be fixed, if at all possible.  If you are
	  sure that the unsigned quantity can be safely cast to signed, without
	  loss of information or undefined behavior, you can add an explicit
	  cast, or disable the warning.

	* When the code is trying to take an absolute value, but the called
	  abs() variant is for the wrong type, which can lead to truncation.
	  If you want to disable the warning instead of fixing the code, please
	  make sure that truncation will not occur, or it might lead to unwanted
	  side-effects.

	-Wtautological-undefined-compare and
	-Wundefined-bool-conversion

	These warn when C++ code is trying to compare 'this' against NULL, while
	'this' should never be NULL in well-defined C++ code.  However, there is
	some legacy (pre C++11) code out there, which actively abuses this
	feature, which was less strictly defined in previous C++ versions.

	Squid and openjdk do this, for example.  The warning can be turned off
	for C++98 and earlier, but compiling the code in C++11 mode might result
	in unexpected behavior; for example, the parts of the program that are
	unreachable could be optimized away.

20141222:
	The old NFS client and server (kernel options NFSCLIENT, NFSSERVER)
	kernel sources have been removed. The .h files remain, since some
	utilities include them. This will need to be fixed later.
	If "mount -t oldnfs ..." is attempted, it will fail.
	If the "-o" option on mountd(8), nfsd(8) or nfsstat(1) is used,
	the utilities will report errors.

20141121:
	The handling of LOCAL_LIB_DIRS has been altered to skip addition of
	directories to top level SUBDIR variable when their parent
	directory is included in LOCAL_DIRS.  Users with build systems with
	such hierarchies and without SUBDIR entries in the parent
	directory Makefiles should add them or add the directories to
	LOCAL_DIRS.

20141109:
	faith(4) and faithd(8) have been removed from the base system. Faith
	has been obsolete for a very long time.

20141104:
	vt(4), the new console driver, is enabled by default. It brings
	support for Unicode and double-width characters, as well as
	support for UEFI and integration with the KMS kernel video
	drivers.

	You may need to update your console settings in /etc/rc.conf,
	most probably the keymap. During boot, /etc/rc.d/syscons will
	indicate what you need to do.

	vt(4) still has issues and lacks some features compared to
	syscons(4). See the wiki for up-to-date information:
	  https://wiki.freebsd.org/Newcons

	If you want to keep using syscons(4), you can do so by adding
	the following line to /boot/loader.conf:
	  kern.vty=sc

20141102:
	pjdfstest has been integrated into kyua as an opt-in test suite.
	Please see share/doc/pjdfstest/README for more details on how to
	execute it.

20141009:
	gperf has been removed from the base system for architectures
	that use clang. Ports that require gperf will obtain it from the
	devel/gperf port.

20140923:
	pjdfstest has been moved from tools/regression/pjdfstest to
	contrib/pjdfstest .

20140922:
	At svn r271982, The default linux compat kernel ABI has been adjusted
	to 2.6.18 in support of the linux-c6 compat ports infrastructure
	update.  If you wish to continue using the linux-f10 compat ports,
	add compat.linux.osrelease=2.6.16 to your local sysctl.conf.  Users are
	encouraged to update their linux-compat packages to linux-c6 during
	their next update cycle.

20140729:
	The ofwfb driver, used to provide a graphics console on PowerPC when
	using vt(4), no longer allows mmap() of all physical memory. This
	will prevent Xorg on PowerPC with some ATI graphics cards from
	initializing properly unless x11-servers/xorg-server is updated to
	1.12.4_8 or newer.

20140723:
	The xdev targets have been converted to using TARGET and
	TARGET_ARCH instead of XDEV and XDEV_ARCH.

20140719:
	The default unbound configuration has been modified to address
	issues with reverse lookups on networks that use private
	address ranges.  If you use the local_unbound service, run
	"service local_unbound setup" as root to regenerate your
	configuration, then "service local_unbound reload" to load the
	new configuration.

20140709:
	The GNU texinfo and GNU info pages are not built and installed
	anymore, WITH_INFO knob has been added to allow to built and install
	them again.
	UPDATE: see 20150102 entry on texinfo's removal

20140708:
	The GNU readline library is now an INTERNALLIB - that is, it is
	statically linked into consumers (GDB and variants) in the base
	system, and the shared library is no longer installed.  The
	devel/readline port is available for third party software that
	requires readline.

20140702:
	The Itanium architecture (ia64) has been removed from the list of
	known architectures. This is the first step in the removal of the
	architecture.

20140701:
	Commit r268115 has added NFSv4.1 server support, merged from
	projects/nfsv4.1-server.  Since this includes changes to the
	internal interfaces between the NFS related modules, a full
	build of the kernel and modules will be necessary.
	__FreeBSD_version has been bumped.

20140629:
	The WITHOUT_VT_SUPPORT kernel config knob has been renamed
	WITHOUT_VT.  (The other _SUPPORT knobs have a consistent meaning
	which differs from the behaviour controlled by this knob.)

20140619:
	Maximal length of the serial number in CTL was increased from 16 to
	64 chars, that breaks ABI.  All CTL-related tools, such as ctladm
	and ctld, need to be rebuilt to work with a new kernel.

20140606:
	The libatf-c and libatf-c++ major versions were downgraded to 0 and
	1 respectively to match the upstream numbers.  They were out of
	sync because, when they were originally added to FreeBSD, the
	upstream versions were not respected.  These libraries are private
	and not yet built by default, so renumbering them should be a
	non-issue.  However, unclean source trees will yield broken test
	programs once the operator executes "make delete-old-libs" after a
	"make installworld".

	Additionally, the atf-sh binary was made private by moving it into
	/usr/libexec/.  Already-built shell test programs will keep the
	path to the old binary so they will break after "make delete-old"
	is run.

	If you are using WITH_TESTS=yes (not the default), wipe the object
	tree and rebuild from scratch to prevent spurious test failures.
	This is only needed once: the misnumbered libraries and misplaced
	binaries have been added to OptionalObsoleteFiles.inc so they will
	be removed during a clean upgrade.

20140512:
	Clang and llvm have been upgraded to 3.4.1 release.

20140508:
	We bogusly installed src.opts.mk in /usr/share/mk. This file should
	be removed to avoid issues in the future (and has been added to
	ObsoleteFiles.inc).

20140505:
	/etc/src.conf now affects only builds of the FreeBSD src tree. In the
	past, it affected all builds that used the bsd.*.mk files. The old
	behavior was a bug, but people may have relied upon it. To get this
	behavior back, you can .include /etc/src.conf from /etc/make.conf
	(which is still global and isn't changed). This also changes the
	behavior of incremental builds inside the tree of individual
	directories. Set MAKESYSPATH to ".../share/mk" to do that.
	Although this has survived make universe and some upgrade scenarios,
	other upgrade scenarios may have broken. At least one form of
	temporary breakage was fixed with MAKESYSPATH settings for buildworld
	as well... In cases where MAKESYSPATH isn't working with this
	setting, you'll need to set it to the full path to your tree.

	One side effect of all this cleaning up is that bsd.compiler.mk
	is no longer implicitly included by bsd.own.mk. If you wish to
	use COMPILER_TYPE, you must now explicitly include bsd.compiler.mk
	as well.

20140430:
	The lindev device has been removed since /dev/full has been made a
	standard device.  __FreeBSD_version has been bumped.

20140424:
	The knob WITHOUT_VI was added to the base system, which controls
	building ex(1), vi(1), etc. Older releases of FreeBSD required ex(1)
	in order to reorder files share/termcap and didn't build ex(1) as a
	build tool, so building/installing with WITH_VI is highly advised for
	build hosts for older releases.

	This issue has been fixed in stable/9 and stable/10 in r277022 and
	r276991, respectively.

20140418:
	The YES_HESIOD knob has been removed. It has been obsolete for
	a decade. Please move to using WITH_HESIOD instead or your builds
	will silently lack HESIOD.

20140405:
	The uart(4) driver has been changed with respect to its handling
	of the low-level console. Previously the uart(4) driver prevented
	any process from changing the baudrate or the CLOCAL and HUPCL
	control flags. By removing the restrictions, operators can make
	changes to the serial console port without having to reboot.
	However, when getty(8) is started on the serial device that is
	associated with the low-level console, a misconfigured terminal
	line in /etc/ttys will now have a real impact.
	Before upgrading the kernel, make sure that /etc/ttys has the
	serial console device configured as 3wire without baudrate to
	preserve the previous behaviour. E.g:
	    ttyu0  "/usr/libexec/getty 3wire"  vt100  on  secure

20140306:
	Support for libwrap (TCP wrappers) in rpcbind was disabled by default
	to improve performance.  To re-enable it, if needed, run rpcbind
	with command line option -W.

20140226:
	Switched back to the GPL dtc compiler due to updates in the upstream
	dts files not being supported by the BSDL dtc compiler. You will need
	to rebuild your kernel toolchain to pick up the new compiler. Core dumps
	may result while building dtb files during a kernel build if you fail
	to do so. Set WITHOUT_GPL_DTC if you require the BSDL compiler.

20140216:
	Clang and llvm have been upgraded to 3.4 release.

20140216:
	The nve(4) driver has been removed.  Please use the nfe(4) driver
	for NVIDIA nForce MCP Ethernet adapters instead.

20140212:
	An ABI incompatibility crept into the libc++ 3.4 import in r261283.
	This could cause certain C++ applications using shared libraries built
	against the previous version of libc++ to crash.  The incompatibility
	has now been fixed, but any C++ applications or shared libraries built
	between r261283 and r261801 should be recompiled.

20140204:
	OpenSSH will now ignore errors caused by kernel lacking of Capsicum
	capability mode support.  Please note that enabling the feature in
	kernel is still highly recommended.

20140131:
	OpenSSH is now built with sandbox support, and will use sandbox as
	the default privilege separation method.  This requires Capsicum
	capability mode support in kernel.

20140128:
	The libelf and libdwarf libraries have been updated to newer
	versions from upstream. Shared library version numbers for
	these two libraries were bumped. Any ports or binaries
	requiring these two libraries should be recompiled.
	__FreeBSD_version is bumped to 1100006.

20140110:
	If a Makefile in a tests/ directory was auto-generating a Kyuafile
	instead of providing an explicit one, this would prevent such
	Makefile from providing its own Kyuafile in the future during
	NO_CLEAN builds.  This has been fixed in the Makefiles but manual
	intervention is needed to clean an objdir if you use NO_CLEAN:
	  # find /usr/obj -name Kyuafile | xargs rm -f

20131213:
	The behavior of gss_pseudo_random() for the krb5 mechanism
	has changed, for applications requesting a longer random string
	than produced by the underlying enctype's pseudo-random() function.
	In particular, the random string produced from a session key of
	enctype aes256-cts-hmac-sha1-96 or aes256-cts-hmac-sha1-96 will
	be different at the 17th octet and later, after this change.
	The counter used in the PRF+ construction is now encoded as a
	big-endian integer in accordance with RFC 4402.
	__FreeBSD_version is bumped to 1100004.

20131108:
	The WITHOUT_ATF build knob has been removed and its functionality
	has been subsumed into the more generic WITHOUT_TESTS.  If you were
	using the former to disable the build of the ATF libraries, you
	should change your settings to use the latter.

20131025:
	The default version of mtree is nmtree which is obtained from
	NetBSD.  The output is generally the same, but may vary
	slightly.  If you found you need identical output adding
	"-F freebsd9" to the command line should do the trick.  For the
	time being, the old mtree is available as fmtree.

20131014:
	libbsdyml has been renamed to libyaml and moved to /usr/lib/private.
	This will break ports-mgmt/pkg. Rebuild the port, or upgrade to pkg
	1.1.4_8 and verify bsdyml not linked in, before running "make
	delete-old-libs":
	  # make -C /usr/ports/ports-mgmt/pkg build deinstall install clean
	  or
	  # pkg install pkg; ldd /usr/local/sbin/pkg | grep bsdyml

20131010:
	The stable/10 branch has been created in subversion from head
	revision r256279.

20131010:
	The rc.d/jail script has been updated to support jail(8)
	configuration file.  The "jail_<jname>_*" rc.conf(5) variables
	for per-jail configuration are automatically converted to
	/var/run/jail.<jname>.conf before the jail(8) utility is invoked.
	This is transparently backward compatible.  See below about some
	incompatibilities and rc.conf(5) manual page for more details.

	These variables are now deprecated in favor of jail(8) configuration
	file.  One can use "rc.d/jail config <jname>" command to generate
	a jail(8) configuration file in /var/run/jail.<jname>.conf without
	running the jail(8) utility.   The default pathname of the
	configuration file is /etc/jail.conf and can be specified by
	using $jail_conf or $jail_<jname>_conf variables.

	Please note that jail_devfs_ruleset accepts an integer at
	this moment.  Please consider to rewrite the ruleset name
	with an integer.

20130930:
	BIND has been removed from the base system.  If all you need
	is a local resolver, simply enable and start the local_unbound
	service instead.  Otherwise, several versions of BIND are
	available in the ports tree.   The dns/bind99 port is one example.

	With this change, nslookup(1) and dig(1) are no longer in the base
	system.  Users should instead use host(1) and drill(1) which are
	in the base system.  Alternatively, nslookup and dig can
	be obtained by installing the dns/bind-tools port.

20130916:
	With the addition of unbound(8), a new unbound user is now
	required during installworld.  "mergemaster -p" can be used to
	add the user prior to installworld, as documented in the handbook.

20130911:
	OpenSSH is now built with DNSSEC support, and will by default
	silently trust signed SSHFP records.  This can be controlled with
	the VerifyHostKeyDNS client configuration setting.  DNSSEC support
	can be disabled entirely with the WITHOUT_LDNS option in src.conf.

20130906:
	The GNU Compiler Collection and C++ standard library (libstdc++)
	are no longer built by default on platforms where clang is the system
	compiler.  You can enable them with the WITH_GCC and WITH_GNUCXX
	options in src.conf.

20130905:
	The PROCDESC kernel option is now part of the GENERIC kernel
	configuration and is required for the rwhod(8) to work.
	If you are using custom kernel configuration, you should include
	'options PROCDESC'.

20130905:
	The API and ABI related to the Capsicum framework was modified
	in backward incompatible way. The userland libraries and programs
	have to be recompiled to work with the new kernel. This includes the
	following libraries and programs, but the whole buildworld is
	advised: libc, libprocstat, dhclient, tcpdump, hastd, hastctl,
	kdump, procstat, rwho, rwhod, uniq.

20130903:
	AES-NI intrinsic support has been added to gcc.  The AES-NI module
	has been updated to use this support.  A new gcc is required to build
	the aesni module on both i386 and amd64.

20130821:
	The PADLOCK_RNG and RDRAND_RNG kernel options are now devices.
	Thus "device padlock_rng" and "device rdrand_rng" should be
	used instead of "options PADLOCK_RNG" & "options RDRAND_RNG".

20130813:
	WITH_ICONV has been split into two feature sets.  WITH_ICONV now
	enables just the iconv* functionality and is now on by default.
	WITH_LIBICONV_COMPAT enables the libiconv api and link time
	compatability.  Set WITHOUT_ICONV to build the old way.
	If you have been using WITH_ICONV before, you will very likely
	need to turn on WITH_LIBICONV_COMPAT.

20130806:
	INVARIANTS option now enables DEBUG for code with OpenSolaris and
	Illumos origin, including ZFS.  If you have INVARIANTS in your
	kernel configuration, then there is no need to set DEBUG or ZFS_DEBUG
	explicitly.
	DEBUG used to enable witness(9) tracking of OpenSolaris (mostly ZFS)
	locks if WITNESS option was set.  Because that generated a lot of
	witness(9) reports and all of them were believed to be false
	positives, this is no longer done.  New option OPENSOLARIS_WITNESS
	can be used to achieve the previous behavior.

20130806:
	Timer values in IPv6 data structures now use time_uptime instead
	of time_second.  Although this is not a user-visible functional
	change, userland utilities which directly use them---ndp(8),
	rtadvd(8), and rtsold(8) in the base system---need to be updated
	to r253970 or later.

20130802:
	find -delete can now delete the pathnames given as arguments,
	instead of only files found below them or if the pathname did
	not contain any slashes. Formerly, the following error message
	would result:

	find: -delete: <path>: relative path potentially not safe

	Deleting the pathnames given as arguments can be prevented
	without error messages using -mindepth 1 or by changing
	directory and passing "." as argument to find. This works in the
	old as well as the new version of find.

20130726:
	Behavior of devfs rules path matching has been changed.
	Pattern is now always matched against fully qualified devfs
	path and slash characters must be explicitly matched by
	slashes in pattern (FNM_PATHNAME). Rulesets involving devfs
	subdirectories must be reviewed.

20130716:
	The default ARM ABI has changed to the ARM EABI. The old ABI is
	incompatible with the ARM EABI and all programs and modules will
	need to be rebuilt to work with a new kernel.

	To keep using the old ABI ensure the WITHOUT_ARM_EABI knob is set.

	NOTE: Support for the old ABI will be removed in the future and
	users are advised to upgrade.

20130709:
	pkg_install has been disconnected from the build if you really need it
	you should add WITH_PKGTOOLS in your src.conf(5).

20130709:
	Most of network statistics structures were changed to be able
	keep 64-bits counters. Thus all tools, that work with networking
	statistics, must be rebuilt (netstat(1), bsnmpd(1), etc.)

20130629:
	Fix targets that run multiple make's to use && rather than ;
	so that subsequent steps depend on success of previous.

	NOTE: if building 'universe' with -j* on stable/8 or stable/9
	it would be better to start the build using bmake, to avoid
	overloading the machine.

20130618:
	Fix a bug that allowed a tracing process (e.g. gdb) to write
	to a memory-mapped file in the traced process's address space
	even if neither the traced process nor the tracing process had
	write access to that file.

20130615:
	CVS has been removed from the base system.  An exact copy
	of the code is available from the devel/cvs port.

20130613:
	Some people report the following error after the switch to bmake:

		make: illegal option -- J
		usage: make [-BPSXeiknpqrstv] [-C directory] [-D variable]
			...
		*** [buildworld] Error code 2

	this likely due to an old instance of make in
	${MAKEPATH} (${MAKEOBJDIRPREFIX}${.CURDIR}/make.${MACHINE})
	which src/Makefile will use that blindly, if it exists, so if
	you see the above error:

		rm -rf `make -V MAKEPATH`

	should resolve it.

20130516:
	Use bmake by default.
	Whereas before one could choose to build with bmake via
	-DWITH_BMAKE one must now use -DWITHOUT_BMAKE to use the old
	make. The goal is to remove these knobs for 10-RELEASE.

	It is worth noting that bmake (like gmake) treats the command
	line as the unit of failure, rather than statements within the
	command line.  Thus '(cd some/where && dosomething)' is safer
	than 'cd some/where; dosomething'. The '()' allows consistent
	behavior in parallel build.

20130429:
        Fix a bug that allows NFS clients to issue READDIR on files.

20130426:
	The WITHOUT_IDEA option has been removed because
	the IDEA patent expired.

20130426:
	The sysctl which controls TRIM support under ZFS has been renamed
	from vfs.zfs.trim_disable -> vfs.zfs.trim.enabled and has been
	enabled by default.

20130425:
	The mergemaster command now uses the default MAKEOBJDIRPREFIX
	rather than creating it's own in the temporary directory in
	order allow access to bootstrapped versions of tools such as
	install and mtree.  When upgrading from version of FreeBSD where
	the install command does not support -l, you will need to
	install a new mergemaster command if mergemaster -p is required.
	This can be accomplished with the command (cd src/usr.sbin/mergemaster
	&& make install).

20130404:
	Legacy ATA stack, disabled and replaced by new CAM-based one since
	FreeBSD 9.0, completely removed from the sources.  Kernel modules
	atadisk and atapi*, user-level tools atacontrol and burncd are
	removed.  Kernel option `options ATA_CAM` is now permanently enabled
	and removed.

20130319:
	SOCK_CLOEXEC and SOCK_NONBLOCK flags have been added to socket(2)
	and socketpair(2). Software, in particular Kerberos, may
	automatically detect and use these during building. The resulting
	binaries will not work on older kernels.

20130308:
	CTL_DISABLE has also been added to the sparc64 GENERIC (for further
	information, see the respective 20130304 entry).

20130304:
	Recent commits to callout(9) changed the size of struct callout,
	so the KBI is probably heavily disturbed. Also, some functions
	in callout(9)/sleep(9)/sleepqueue(9)/condvar(9) KPIs were replaced
	by macros. Every kernel module using it won't load, so rebuild
	is requested.

	The ctl device has been re-enabled in GENERIC for i386 and amd64,
	but does not initialize by default (because of the new CTL_DISABLE
	option) to save memory.  To re-enable it, remove the CTL_DISABLE
	option from the kernel config file or set kern.cam.ctl.disable=0
	in /boot/loader.conf.

20130301:
	The ctl device has been disabled in GENERIC for i386 and amd64.
	This was done due to the extra memory being allocated at system
	initialisation time by the ctl driver which was only used if
	a CAM target device was created.  This makes a FreeBSD system
	unusable on 128MB or less of RAM.

20130208:
	A new compression method (lz4) has been merged to -HEAD.  Please
	refer to zpool-features(7) for more information.

	Please refer to the "ZFS notes" section of this file for information
	on upgrading boot ZFS pools.

20130129:
	A BSD-licensed patch(1) variant has been added and is installed
	as bsdpatch, being the GNU version the default patch.
	To inverse the logic and use the BSD-licensed one as default,
	while having the GNU version installed as gnupatch, rebuild
	and install world with the WITH_BSD_PATCH knob set.

20130121:
	Due to the use of the new -l option to install(1) during build
	and install, you must take care not to directly set the INSTALL
	make variable in your /etc/make.conf, /etc/src.conf, or on the
	command line.  If you wish to use the -C flag for all installs
	you may be able to add INSTALL+=-C to /etc/make.conf or
	/etc/src.conf.

20130118:
	The install(1) option -M has changed meaning and now takes an
	argument that is a file or path to append logs to.  In the
	unlikely event that -M was the last option on the command line
	and the command line contained at least two files and a target
	directory the first file will have logs appended to it.  The -M
	option served little practical purpose in the last decade so its
	use is expected to be extremely rare.

20121223:
	After switching to Clang as the default compiler some users of ZFS
	on i386 systems started to experience stack overflow kernel panics.
	Please consider using 'options KSTACK_PAGES=4' in such configurations.

20121222:
	GEOM_LABEL now mangles label names read from file system metadata.
	Mangling affect labels containing spaces, non-printable characters,
	'%' or '"'. Device names in /etc/fstab and other places may need to
	be updated.

20121217:
	By default, only the 10 most recent kernel dumps will be saved.  To
	restore the previous behaviour (no limit on the number of kernel dumps
	stored in the dump directory) add the following line to /etc/rc.conf:

		savecore_flags=""

20121201:
	With the addition of auditdistd(8), a new auditdistd user is now
	required during installworld.  "mergemaster -p" can be used to
	add the user prior to installworld, as documented in the handbook.

20121117:
	The sin6_scope_id member variable in struct sockaddr_in6 is now
	filled by the kernel before passing the structure to the userland via
	sysctl or routing socket.  This means the KAME-specific embedded scope
	id in sin6_addr.s6_addr[2] is always cleared in userland application.
	This behavior can be controlled by net.inet6.ip6.deembed_scopeid.
	__FreeBSD_version is bumped to 1000025.

20121105:
	On i386 and amd64 systems WITH_CLANG_IS_CC is now the default.
	This means that the world and kernel will be compiled with clang
	and that clang will be installed as /usr/bin/cc, /usr/bin/c++,
	and /usr/bin/cpp.  To disable this behavior and revert to building
	with gcc, compile with WITHOUT_CLANG_IS_CC. Really old versions
	of current may need to bootstrap WITHOUT_CLANG first if the clang
	build fails (its compatibility window doesn't extend to the 9 stable
	branch point).

20121102:
	The IPFIREWALL_FORWARD kernel option has been removed. Its
	functionality now turned on by default.

20121023:
	The ZERO_COPY_SOCKET kernel option has been removed and
	split into SOCKET_SEND_COW and SOCKET_RECV_PFLIP.
	NB: SOCKET_SEND_COW uses the VM page based copy-on-write
	mechanism which is not safe and may result in kernel crashes.
	NB: The SOCKET_RECV_PFLIP mechanism is useless as no current
	driver supports disposeable external page sized mbuf storage.
	Proper replacements for both zero-copy mechanisms are under
	consideration and will eventually lead to complete removal
	of the two kernel options.

20121023:
	The IPv4 network stack has been converted to network byte
	order. The following modules need to be recompiled together
	with kernel: carp(4), divert(4), gif(4), siftr(4), gre(4),
	pf(4), ipfw(4), ng_ipfw(4), stf(4).

20121022:
	Support for non-MPSAFE filesystems was removed from VFS. The
	VFS_VERSION was bumped, all filesystem modules shall be
	recompiled.

20121018:
	All the non-MPSAFE filesystems have been disconnected from
	the build. The full list includes: codafs, hpfs, ntfs, nwfs,
	portalfs, smbfs, xfs.

20121016:
	The interface cloning API and ABI has changed. The following
	modules need to be recompiled together with kernel:
	ipfw(4), pfsync(4), pflog(4), usb(4), wlan(4), stf(4),
	vlan(4), disc(4), edsc(4), if_bridge(4), gif(4), tap(4),
	faith(4), epair(4), enc(4), tun(4), if_lagg(4), gre(4).

20121015:
	The sdhci driver was split in two parts: sdhci (generic SD Host
	Controller logic) and sdhci_pci (actual hardware driver).
	No kernel config modifications are required, but if you
	load sdhc as a module you must switch to sdhci_pci instead.

20121014:
	Import the FUSE kernel and userland support into base system.

20121013:
	The GNU sort(1) program has been removed since the BSD-licensed
	sort(1) has been the default for quite some time and no serious
	problems have been reported.  The corresponding WITH_GNU_SORT
	knob has also gone.

20121006:
	The pfil(9) API/ABI for AF_INET family has been changed. Packet
	filtering modules: pf(4), ipfw(4), ipfilter(4) need to be recompiled
	with new kernel.

20121001:
	The net80211(4) ABI has been changed to allow for improved driver
	PS-POLL and power-save support.  All wireless drivers need to be
	recompiled to work with the new kernel.

20120913:
	The random(4) support for the VIA hardware random number
	generator (`PADLOCK') is no longer enabled unconditionally.
	Add the padlock_rng device in the custom kernel config if
	needed.  The GENERIC kernels on i386 and amd64 do include the
	device, so the change only affects the custom kernel
	configurations.

20120908:
	The pf(4) packet filter ABI has been changed. pfctl(8) and
	snmp_pf module need to be recompiled to work with new kernel.

20120828:
	A new ZFS feature flag "com.delphix:empty_bpobj" has been merged
	to -HEAD. Pools that have empty_bpobj in active state can not be
	imported read-write with ZFS implementations that do not support
	this feature. For more information read the zpool-features(5)
	manual page.

20120727:
	The sparc64 ZFS loader has been changed to no longer try to auto-
	detect ZFS providers based on diskN aliases but now requires these
	to be explicitly listed in the OFW boot-device environment variable.

20120712:
	The OpenSSL has been upgraded to 1.0.1c.  Any binaries requiring
	libcrypto.so.6 or libssl.so.6 must be recompiled.  Also, there are
	configuration changes.  Make sure to merge /etc/ssl/openssl.cnf.

20120712:
	The following sysctls and tunables have been renamed for consistency
	with other variables:
	  kern.cam.da.da_send_ordered   -> kern.cam.da.send_ordered
	  kern.cam.ada.ada_send_ordered -> kern.cam.ada.send_ordered

20120628:
	The sort utility has been replaced with BSD sort.  For now, GNU sort
	is also available as "gnusort" or the default can be set back to
	GNU sort by setting WITH_GNU_SORT.  In this case, BSD sort will be
	installed as "bsdsort".

20120611:
	A new version of ZFS (pool version 5000) has been merged to -HEAD.
	Starting with this version the old system of ZFS pool versioning
	is superseded by "feature flags". This concept enables forward
	compatibility against certain future changes in functionality of ZFS
	pools. The first read-only compatible "feature flag" for ZFS pools
	is named "com.delphix:async_destroy". For more information
	read the new zpool-features(5) manual page.
	Please refer to the "ZFS notes" section of this file for information
	on upgrading boot ZFS pools.

20120417:
	The malloc(3) implementation embedded in libc now uses sources imported
	as contrib/jemalloc.  The most disruptive API change is to
	/etc/malloc.conf.  If your system has an old-style /etc/malloc.conf,
	delete it prior to installworld, and optionally re-create it using the
	new format after rebooting.  See malloc.conf(5) for details
	(specifically the TUNING section and the "opt.*" entries in the MALLCTL
	NAMESPACE section).

20120328:
	Big-endian MIPS TARGET_ARCH values no longer end in "eb".  mips64eb
	is now spelled mips64.  mipsn32eb is now spelled mipsn32.  mipseb is
	now spelled mips.  This is to aid compatibility with third-party
	software that expects this naming scheme in uname(3).  Little-endian
	settings are unchanged. If you are updating a big-endian mips64 machine
	from before this change, you may need to set MACHINE_ARCH=mips64 in
	your environment before the new build system will recognize your machine.

20120306:
	Disable by default the option VFS_ALLOW_NONMPSAFE for all supported
	platforms.

20120229:
	Now unix domain sockets behave "as expected" on	nullfs(5). Previously
	nullfs(5) did not pass through all behaviours to the underlying layer,
	as a result if we bound to a socket on the lower layer we could connect
	only to the lower path; if we bound to the upper layer we could connect
	only to	the upper path. The new behavior is one can connect to both the
	lower and the upper paths regardless what layer path one binds to.

20120211:
	The getifaddrs upgrade path broken with 20111215 has been restored.
	If you have upgraded in between 20111215 and 20120209 you need to
	recompile libc again with your kernel.  You still need to recompile
	world to be able to configure CARP but this restriction already
	comes from 20111215.

20120114:
	The set_rcvar() function has been removed from /etc/rc.subr.  All
	base and ports rc.d scripts have been updated, so if you have a
	port installed with a script in /usr/local/etc/rc.d you can either
	hand-edit the rcvar= line, or reinstall the port.

	An easy way to handle the mass-update of /etc/rc.d:
	rm /etc/rc.d/* && mergemaster -i

20120109:
	panic(9) now stops other CPUs in the SMP systems, disables interrupts
	on the current CPU and prevents other threads from running.
	This behavior can be reverted using the kern.stop_scheduler_on_panic
	tunable/sysctl.
	The new behavior can be incompatible with kern.sync_on_panic.

20111215:
	The carp(4) facility has been changed significantly. Configuration
	of the CARP protocol via ifconfig(8) has changed, as well as format
	of CARP events submitted to devd(8) has changed. See manual pages
	for more information. The arpbalance feature of carp(4) is currently
	not supported anymore.

	Size of struct in_aliasreq, struct in6_aliasreq has changed. User
	utilities using SIOCAIFADDR, SIOCAIFADDR_IN6, e.g. ifconfig(8),
	need to be recompiled.

20111122:
	The acpi_wmi(4) status device /dev/wmistat has been renamed to
	/dev/wmistat0.

20111108:
	The option VFS_ALLOW_NONMPSAFE option has been added in order to
	explicitely support non-MPSAFE filesystems.
	It is on by default for all supported platform at this present
	time.

20111101:
	The broken amd(4) driver has been replaced with esp(4) in the amd64,
	i386 and pc98 GENERIC kernel configuration files.

20110930:
	sysinstall has been removed

20110923:
	The stable/9 branch created in subversion.  This corresponds to the
	RELENG_9 branch in CVS.

COMMON ITEMS:

	General Notes
	-------------
	Avoid using make -j when upgrading.  While generally safe, there are
	sometimes problems using -j to upgrade.  If your upgrade fails with
	-j, please try again without -j.  From time to time in the past there
	have been problems using -j with buildworld and/or installworld.  This
	is especially true when upgrading between "distant" versions (eg one
	that cross a major release boundary or several minor releases, or when
	several months have passed on the -current branch).

	Sometimes, obscure build problems are the result of environment
	poisoning.  This can happen because the make utility reads its
	environment when searching for values for global variables.  To run
	your build attempts in an "environmental clean room", prefix all make
	commands with 'env -i '.  See the env(1) manual page for more details.

	When upgrading from one major version to another it is generally best
	to upgrade to the latest code in the currently installed branch first,
	then do an upgrade to the new branch. This is the best-tested upgrade
	path, and has the highest probability of being successful.  Please try
	this approach before reporting problems with a major version upgrade.

	When upgrading a live system, having a root shell around before
	installing anything can help undo problems. Not having a root shell
	around can lead to problems if pam has changed too much from your
	starting point to allow continued authentication after the upgrade.

	This file should be read as a log of events. When a later event changes
	information of a prior event, the prior event should not be deleted.
	Instead, a pointer to the entry with the new information should be
	placed in the old entry. Readers of this file should also sanity check
	older entries before relying on them blindly. Authors of new entries
	should write them with this in mind.

	ZFS notes
	---------
	When upgrading the boot ZFS pool to a new version, always follow
	these two steps:

	1.) recompile and reinstall the ZFS boot loader and boot block
	(this is part of "make buildworld" and "make installworld")

	2.) update the ZFS boot block on your boot drive

	The following example updates the ZFS boot block on the first
	partition (freebsd-boot) of a GPT partitioned drive ada0:
	"gpart bootcode -p /boot/gptzfsboot -i 1 ada0"

	Non-boot pools do not need these updates.

	To build a kernel
	-----------------
	If you are updating from a prior version of FreeBSD (even one just
	a few days old), you should follow this procedure.  It is the most
	failsafe as it uses a /usr/obj tree with a fresh mini-buildworld,

	make kernel-toolchain
	make -DALWAYS_CHECK_MAKE buildkernel KERNCONF=YOUR_KERNEL_HERE
	make -DALWAYS_CHECK_MAKE installkernel KERNCONF=YOUR_KERNEL_HERE

	To test a kernel once
	---------------------
	If you just want to boot a kernel once (because you are not sure
	if it works, or if you want to boot a known bad kernel to provide
	debugging information) run
	make installkernel KERNCONF=YOUR_KERNEL_HERE KODIR=/boot/testkernel
	nextboot -k testkernel

	To just build a kernel when you know that it won't mess you up
	--------------------------------------------------------------
	This assumes you are already running a CURRENT system.  Replace
	${arch} with the architecture of your machine (e.g. "i386",
	"arm", "amd64", "ia64", "pc98", "sparc64", "powerpc", "mips", etc).

	cd src/sys/${arch}/conf
	config KERNEL_NAME_HERE
	cd ../compile/KERNEL_NAME_HERE
	make depend
	make
	make install

	If this fails, go to the "To build a kernel" section.

	To rebuild everything and install it on the current system.
	-----------------------------------------------------------
	# Note: sometimes if you are running current you gotta do more than
	# is listed here if you are upgrading from a really old current.

	<make sure you have good level 0 dumps>
	make buildworld
	make kernel KERNCONF=YOUR_KERNEL_HERE
							[1]
	<reboot in single user>				[3]
	mergemaster -Fp					[5]
	make installworld
	mergemaster -Fi					[4]
	make delete-old					[6]
	<reboot>

	To cross-install current onto a separate partition
	--------------------------------------------------
	# In this approach we use a separate partition to hold
	# current's root, 'usr', and 'var' directories.   A partition
	# holding "/", "/usr" and "/var" should be about 2GB in
	# size.

	<make sure you have good level 0 dumps>
	<boot into -stable>
	make buildworld
	make buildkernel KERNCONF=YOUR_KERNEL_HERE
	<maybe newfs current's root partition>
	<mount current's root partition on directory ${CURRENT_ROOT}>
	make installworld DESTDIR=${CURRENT_ROOT} -DDB_FROM_SRC
	make distribution DESTDIR=${CURRENT_ROOT} # if newfs'd
	make installkernel KERNCONF=YOUR_KERNEL_HERE DESTDIR=${CURRENT_ROOT}
	cp /etc/fstab ${CURRENT_ROOT}/etc/fstab 		   # if newfs'd
	<edit ${CURRENT_ROOT}/etc/fstab to mount "/" from the correct partition>
	<reboot into current>
	<do a "native" rebuild/install as described in the previous section>
	<maybe install compatibility libraries from ports/misc/compat*>
	<reboot>


	To upgrade in-place from stable to current
	----------------------------------------------
	<make sure you have good level 0 dumps>
	make buildworld					[9]
	make kernel KERNCONF=YOUR_KERNEL_HERE		[8]
							[1]
	<reboot in single user>				[3]
	mergemaster -Fp					[5]
	make installworld
	mergemaster -Fi					[4]
	make delete-old					[6]
	<reboot>

	Make sure that you've read the UPDATING file to understand the
	tweaks to various things you need.  At this point in the life
	cycle of current, things change often and you are on your own
	to cope.  The defaults can also change, so please read ALL of
	the UPDATING entries.

	Also, if you are tracking -current, you must be subscribed to
	freebsd-current@freebsd.org.  Make sure that before you update
	your sources that you have read and understood all the recent
	messages there.  If in doubt, please track -stable which has
	much fewer pitfalls.

	[1] If you have third party modules, such as vmware, you
	should disable them at this point so they don't crash your
	system on reboot.

	[3] From the bootblocks, boot -s, and then do
		fsck -p
		mount -u /
		mount -a
		cd src
		adjkerntz -i		# if CMOS is wall time
	Also, when doing a major release upgrade, it is required that
	you boot into single user mode to do the installworld.

	[4] Note: This step is non-optional.  Failure to do this step
	can result in a significant reduction in the functionality of the
	system.  Attempting to do it by hand is not recommended and those
	that pursue this avenue should read this file carefully, as well
	as the archives of freebsd-current and freebsd-hackers mailing lists
	for potential gotchas.  The -U option is also useful to consider.
	See mergemaster(8) for more information.

	[5] Usually this step is a noop.  However, from time to time
	you may need to do this if you get unknown user in the following
	step.  It never hurts to do it all the time.  You may need to
	install a new mergemaster (cd src/usr.sbin/mergemaster && make
	install) after the buildworld before this step if you last updated
	from current before 20130425 or from -stable before 20130430.

	[6] This only deletes old files and directories. Old libraries
	can be deleted by "make delete-old-libs", but you have to make
	sure that no program is using those libraries anymore.

	[8] In order to have a kernel that can run the 4.x binaries needed to
	do an installworld, you must include the COMPAT_FREEBSD4 option in
	your kernel.  Failure to do so may leave you with a system that is
	hard to boot to recover. A similar kernel option COMPAT_FREEBSD5 is
	required to run the 5.x binaries on more recent kernels.  And so on
	for COMPAT_FREEBSD6 and COMPAT_FREEBSD7.

	Make sure that you merge any new devices from GENERIC since the
	last time you updated your kernel config file.

	[9] When checking out sources, you must include the -P flag to have
	cvs prune empty directories.

	If CPUTYPE is defined in your /etc/make.conf, make sure to use the
	"?=" instead of the "=" assignment operator, so that buildworld can
	override the CPUTYPE if it needs to.

	MAKEOBJDIRPREFIX must be defined in an environment variable, and
	not on the command line, or in /etc/make.conf.  buildworld will
	warn if it is improperly defined.
FORMAT:

This file contains a list, in reverse chronological order, of major
breakages in tracking -current.  It is not guaranteed to be a complete
list of such breakages, and only contains entries since September 23, 2011.
If you need to see UPDATING entries from before that date, you will need
to fetch an UPDATING file from an older FreeBSD release.

Copyright information:

Copyright 1998-2009 M. Warner Losh.  All Rights Reserved.

Redistribution, publication, translation and use, with or without
modification, in full or in part, in any form or format of this
document are permitted without further permission from the author.

THIS DOCUMENT IS PROVIDED BY WARNER LOSH ``AS IS'' AND ANY EXPRESS OR
IMPLIED WARRANTIES, INCLUDING, BUT NOT LIMITED TO, THE IMPLIED
WARRANTIES OF MERCHANTABILITY AND FITNESS FOR A PARTICULAR PURPOSE ARE
DISCLAIMED.  IN NO EVENT SHALL WARNER LOSH BE LIABLE FOR ANY DIRECT,
INDIRECT, INCIDENTAL, SPECIAL, EXEMPLARY, OR CONSEQUENTIAL DAMAGES
(INCLUDING, BUT NOT LIMITED TO, PROCUREMENT OF SUBSTITUTE GOODS OR
SERVICES; LOSS OF USE, DATA, OR PROFITS; OR BUSINESS INTERRUPTION)
HOWEVER CAUSED AND ON ANY THEORY OF LIABILITY, WHETHER IN CONTRACT,
STRICT LIABILITY, OR TORT (INCLUDING NEGLIGENCE OR OTHERWISE) ARISING
IN ANY WAY OUT OF THE USE OF THIS SOFTWARE, EVEN IF ADVISED OF THE
POSSIBILITY OF SUCH DAMAGE.

Contact Warner Losh if you have any questions about your use of
this document.

$FreeBSD$<|MERGE_RESOLUTION|>--- conflicted
+++ resolved
@@ -31,12 +31,11 @@
 	disable the most expensive debugging functionality run
 	"ln -s 'abort:false,junk:false' /etc/malloc.conf".)
 
-<<<<<<< HEAD
 2015mmdd:
 	Clang and llvm have been upgraded to 3.7.0.  Please see the
 	20141231 entry below for information about prerequisites and upgrading,
 	if you are not already using 3.5.0 or higher.
-=======
+
 20150810:
 	The polarity of Pulse Per Second (PPS) capture events with the
 	uart(4) driver has been corrected.  Prior to this change the PPS
@@ -58,7 +57,6 @@
 	with:
 
 	# pw groupmod video -m $USER
->>>>>>> ece20ed4
 
 20150806:
 	The menu.rc and loader.rc files will now be replaced during 
