--- conflicted
+++ resolved
@@ -1,12 +1,7 @@
 # $FreeBSD$
 
-<<<<<<< HEAD
-PACKAGE=	lib${LIB}
-LIB=	casper
-=======
 SUBDIR=		libcasper
 SUBDIR+=	services
->>>>>>> aab5391d
 
 SUBDIR_PARALLEL=
 
