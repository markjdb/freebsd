--- conflicted
+++ resolved
@@ -72,11 +72,7 @@
 	traceroute \
 	trpt \
 	tzsetup \
-<<<<<<< HEAD
-=======
-	ugidfw \
 	vigr \
->>>>>>> ce389984
 	vipw \
 	wake \
 	watch \
