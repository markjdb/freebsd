# $FreeBSD$

.include <bsd.own.mk>

<<<<<<< HEAD
SUBDIR=	${_zfs} ${_zpool} ${_zfsd}
=======
SUBDIR=	${_tests} ${_zfs} ${_zpool}

.if ${MK_TESTS} != "no"
_tests=	tests
.endif
>>>>>>> 34ae30a5

.if ${MK_ZFS} != "no"
_zfs=	zfs
_zpool=	zpool
. if ${MK_CXX} != "no"
_zfsd=	zfsd
. endif
.endif

.include <bsd.subdir.mk><|MERGE_RESOLUTION|>--- conflicted
+++ resolved
@@ -2,15 +2,11 @@
 
 .include <bsd.own.mk>
 
-<<<<<<< HEAD
-SUBDIR=	${_zfs} ${_zpool} ${_zfsd}
-=======
-SUBDIR=	${_tests} ${_zfs} ${_zpool}
+SUBDIR=	${_tests} ${_zfs} ${_zfsd} ${_zpool}
 
 .if ${MK_TESTS} != "no"
 _tests=	tests
 .endif
->>>>>>> 34ae30a5
 
 .if ${MK_ZFS} != "no"
 _zfs=	zfs
