 Updating Information for FreeBSD current users.

This file is maintained and copyrighted by M. Warner Losh <imp@freebsd.org>.
See end of file for further details.  For commonly done items, please see the
COMMON ITEMS: section later in the file.  These instructions assume that you
basically know what you are doing.  If not, then please consult the FreeBSD
handbook:

    https://www.freebsd.org/doc/en_US.ISO8859-1/books/handbook/makeworld.html

Items affecting the ports and packages system can be found in
/usr/ports/UPDATING.  Please read that file before running portupgrade.

NOTE TO PEOPLE WHO THINK THAT FreeBSD 13.x IS SLOW:
	FreeBSD 13.x has many debugging features turned on, in both the kernel
	and userland.  These features attempt to detect incorrect use of
	system primitives, and encourage loud failure through extra sanity
	checking and fail stop semantics.  They also substantially impact
	system performance.  If you want to do performance measurement,
	benchmarking, and optimization, you'll want to turn them off.  This
	includes various WITNESS- related kernel options, INVARIANTS, malloc
	debugging flags in userland, and various verbose features in the
	kernel.  Many developers choose to disable these features on build
	machines to maximize performance.  (To completely disable malloc
	debugging, define MALLOC_PRODUCTION in /etc/make.conf, or to merely
	disable the most expensive debugging functionality run
	"ln -s 'abort:false,junk:false' /etc/malloc.conf".)

<<<<<<< HEAD
2020mmdd:
	Clang, llvm, lld, lldb, compiler-rt, libc++, libunwind and openmp have
	been upgraded to 11.0.0.  Please see the 20141231 entry below for
	information about prerequisites and upgrading, if you are not already
	using clang 3.5.0 or higher.
=======
20200807:
	Makefile.inc has been updated to work around the issue documented in
	20200729. It was a case where the optimization of using symbolic links
	to point to binaries created a situation where we'd run new binaries
	with old libraries starting midway through the installworld process.
>>>>>>> 3a57f50b

20200729:
	r363679 has redefined some undefined behavior in regcomp(3); notably,
	extraneous escapes of most ordinary characters will no longer be
	accepted.  An exp-run has identified all of the problems with this in
	ports, but other non-ports software may need extra escapes removed to
	continue to function.

	Because of this change, installworld may encounter the following error
	from rtld: Undefined symbol "regcomp@FBSD_1.6" -- It is imperative that
	you do not halt installworld. Instead, let it run to completion (whether
	successful or not) and run installworld once more.

20200627:
	A new implementation of bc and dc has been imorted in r362681. This
	implementation corrects non-conformant behavior of the previous bc
	and adds GNU bc compatible options. It offers a number of extensions,
	is much faster on large values, and has support for message catalogs
	(a number of languages are already supported, contributions of further
	languages welcome). The option WITHOUT_GH_BC can be used to build the
	world with the previous versions of bc and dc.

20200625:
	r362639 changed the internal API used between the NFS kernel modules.
	As such, they all need to be rebuilt from sources.

20200613:
	r362158 changed the arguments for VFS_CHECKEXP().  As such, any
	out of tree file systems need to be modified and rebuilt.
	Also, any file systems that are modules must be rebuilt.

20200604:
	read(2) of a directory fd is now rejected by default.  root may
	re-enable it for system root only on non-ZFS filesystems with the
	security.bsd.allow_read_dir sysctl(8) MIB if
	security.bsd.suser_enabled=1.

	It may be advised to setup aliases for grep to default to `-d skip` if
	commonly non-recursively grepping a list that includes directories and
	the potential for the resulting stderr output is not tolerable.  Example
	aliases are now installed, commented out, in /root/.cshrc and
	/root/.shrc.

20200523:
	Clang, llvm, lld, lldb, compiler-rt, libc++, libunwind and openmp have
	been upgraded to 10.0.1.  Please see the 20141231 entry below for
	information about prerequisites and upgrading, if you are not already
	using clang 3.5.0 or higher.

20200512:
	Support for obsolete compilers has been removed from the build system.
	Clang 6 and GCC 6.4 are the minimum supported versions.

20200424:
	closefrom(2) has been moved under COMPAT12, and replaced in libc with a
	stub that calls close_range(2).  If using a custom kernel configuration,
	you may want to ensure that the COMPAT_FREEBSD12 option is included, as
	a slightly older -CURRENT userland and older FreeBSD userlands may not
	be functional without closefrom(2).

20200414:
	Upstream DTS from Linux 5.6 was merged and they now have the SID
	and THS (Secure ID controller and THermal Sensor) node present.
	The DTB overlays have now been removed from the tree for the H3/H5 and
	A64 SoCs and the aw_sid and aw_thermal driver have been updated to
	deal with upstream DTS. If you are using those overlays you need to
	remove them from loader.conf and update the DTBs on the FAT partition.

20200310:
	Clang, llvm, lld, lldb, compiler-rt, libc++, libunwind and openmp have
	been upgraded to 10.0.0.  Please see the 20141231 entry below for
	information about prerequisites and upgrading, if you are not already
	using clang 3.5.0 or higher.

20200309:
	The amd(8) automount daemon has been removed from the source tree.
	As of FreeBSD 10.1 autofs(5) is the preferred tool for automounting.
	amd is still available in the sysutils/am-utils port.

20200301:
	Removed brooktree driver (bktr.4) from the tree.

20200229:
	The WITH_GPL_DTC option has been removed.  The BSD-licenced device tree
	compiler in usr.bin/dtc is used on all architectures which use dtc, and
	the GPL dtc is available (if needed) from the sysutils/dtc port.

20200229:
	The WITHOUT_LLVM_LIBUNWIND option has been removed.  LLVM's libunwind
	is used by all supported CPU architectures.

20200229:
	GCC 4.2.1 has been removed from the tree.  The WITH_GCC,
	WITH_GCC_BOOTSTRAP, and WITH_GNUCXX options are no longer available.
	Users who wish to build FreeBSD with GCC must use the external toolchain
	ports or packages.

20200220:
	ncurses has been updated to a newer version (6.2-20200215). Given the ABI
	has changed, users will have to rebuild all the ports that are linked to
	ncurses.

20200217:
	The size of struct vnet and the magic cookie have changed.
	Users need to recompile libkvm and all modules using VIMAGE
	together with their new kernel.

20200212:
	Defining the long deprecated NO_CTF, NO_DEBUG_FILES, NO_INSTALLLIB,
	NO_MAN, NO_PROFILE, and NO_WARNS variables is now an error.  Update
	your Makefiles and scripts to define MK_<var>=no instead as required.

	One exception to this is that program or library Makefiles should
	define MAN to empty rather than setting MK_MAN=no.

20200108:
	Clang/LLVM is now the default compiler and LLD the default
	linker for riscv64.

20200107:
	make universe no longer uses GCC 4.2.1 on any architectures.
	Architectures not supported by in-tree Clang/LLVM require an
	external toolchain package.

20200104:
	GCC 4.2.1 is now not built by default, as part of the GCC 4.2.1
	retirement plan.  Specifically, the GCC, GCC_BOOTSTRAP, and GNUCXX
	options default to off for all supported CPU architectures.  As a
	short-term transition aid they may be enabled via WITH_* options.
	GCC 4.2.1 is expected to be removed from the tree on 2020-03-31.

20200102:
	Support for armv5 has been disconnected and is being removed. The
	machine combination MACHINE=arm MACHINE_ARCH=arm is no longer valid.
	You must now use a MACHINE_ARCH of armv6 or armv7. The default
	MACHINE_ARCH for MACHINE=arm is now armv7.

20191226:
	Clang/LLVM is now the default compiler for all powerpc architectures.
	LLD is now the default linker for powerpc64.  The change for powerpc64
	also includes a change to the ELFv2 ABI, incompatible with the existing
	ABI.

20191226:
	Kernel-loadable random(4) modules are no longer unloadable.

20191222:
	Clang, llvm, lld, lldb, compiler-rt, libc++, libunwind and openmp have
	been upgraded to 9.0.1.  Please see the 20141231 entry below for
	information about prerequisites and upgrading, if you are not already
	using clang 3.5.0 or higher.

20191212:
	r355677 has modified the internal interface used between the
	NFS modules in the kernel. As such, they must all be upgraded
	simultaneously. I will do a version bump for this.

20191205:
	The root certificates of the Mozilla CA Certificate Store have been
	imported into the base system and can be managed with the certctl(8)
	utility.  If you have installed the security/ca_root_nss port or package
	with the ETCSYMLINK option (the default), be advised that there may be
	differences between those included in the port and those included in
	base due to differences in nss branch used as well as general update
	frequency.  Note also that certctl(8) cannot manage certs in the
	format used by the security/ca_root_nss port.

20191120:
	The amd(8) automount daemon has been disabled by default, and will be
	removed in the future.  As of FreeBSD 10.1 the autofs(5) is available
	for automounting.

20191107:
	The nctgpio and wbwd drivers have been moved to the superio bus.
	If you have one of these drivers in a kernel configuration, then
	you should add device superio to it.  If you use one of these drivers
	as a module and you compile a custom set of modules, then you should
	add superio to the set.

20191021:
	KPIs for network drivers to access interface addresses have changed.
	Users need to recompile NIC driver modules together with kernel.

20191021:
	The net.link.tap.user_open sysctl no longer prevents user opening of
	already created /dev/tapNN devices.  Access is still controlled by
	node permissions, just like tun devices.  The net.link.tap.user_open
	sysctl is now used only to allow users to perform devfs cloning of
	tap devices, and the subsequent open may not succeed if the user is not
	in the appropriate group.  This sysctl may be deprecated/removed
	completely in the future.

20191009:
	mips, powerpc, and sparc64 are no longer built as part of
	universe / tinderbox unless MAKE_OBSOLETE_GCC is defined. If
	not defined, mips, powerpc, and sparc64 builds will look for
	the xtoolchain binaries and if installed use them for universe
	builds. As llvm 9.0 becomes vetted for these architectures, they
	will be removed from the list.

20191009:
	Clang, llvm, lld, lldb, compiler-rt, libc++, libunwind and openmp have
	been upgraded to 9.0.0.  Please see the 20141231 entry below for
	information about prerequisites and upgrading, if you are not already
	using clang 3.5.0 or higher.

20191003:
	The hpt27xx, hptmv, hptnr, and hptrr drivers have been removed from
	GENERIC.  They are available as modules and can be loaded by adding
	to /boot/loader.conf hpt27xx_load="YES", hptmv_load="YES",
	hptnr_load="YES", or hptrr_load="YES", respectively.

20190913:
	ntpd no longer by default locks its pages in memory, allowing them
	to be paged out by the kernel. Use rlimit memlock to restore
	historic BSD behaviour. For example, add "rlimit memlock 32"
	to ntp.conf to lock up to 32 MB of ntpd address space in memory.

20190823:
	Several of ping6's options have been renamed for better consistency
	with ping.  If you use any of -ARWXaghmrtwx, you must update your
	scripts.  See ping6(8) for details.

20190727:
	The vfs.fusefs.sync_unmount and vfs.fusefs.init_backgrounded sysctls
	and the "-o sync_unmount" and "-o init_backgrounded" mount options have
	been removed from mount_fusefs(8).  You can safely remove them from
	your scripts, because they had no effect.

	The vfs.fusefs.fix_broken_io, vfs.fusefs.sync_resize,
	vfs.fusefs.refresh_size, vfs.fusefs.mmap_enable,
	vfs.fusefs.reclaim_revoked, and vfs.fusefs.data_cache_invalidate
	sysctls have been removed.  If you felt the need to set any of them to
	a non-default value, please tell asomers@FreeBSD.org why.

20190713:
	Default permissions on the /var/account/acct file (and copies of it
	rotated by periodic daily scripts) are changed from 0644 to 0640
	because the file contains sensitive information that should not be
	world-readable.  If the /var/account directory must be created by
	rc.d/accounting, the mode used is now 0750.  Admins who use the
	accounting feature are encouraged to change the mode of an existing
	/var/account directory to 0750 or 0700.

20190620:
	Entropy collection and the /dev/random device are no longer optional
	components.  The "device random" option has been removed.
	Implementations of distilling algorithms can still be made loadable
	with "options RANDOM_LOADABLE" (e.g., random_fortuna.ko).

20190612:
	Clang, llvm, lld, lldb, compiler-rt, libc++, libunwind and openmp have
	been upgraded to 8.0.1.  Please see the 20141231 entry below for
	information about prerequisites and upgrading, if you are not already
	using clang 3.5.0 or higher.

20190608:
	A fix was applied to i386 kernel modules to avoid panics with
	dpcpu or vnet.  Users need to recompile i386 kernel modules
	having pcpu or vnet sections or they will refuse to load.

20190513:
	User-wired pages now have their own counter,
	vm.stats.vm.v_user_wire_count.  The vm.max_wired sysctl was renamed
	to vm.max_user_wired and changed from an unsigned int to an unsigned
	long.  bhyve VMs wired with the -S are now subject to the user
	wiring limit; the vm.max_user_wired sysctl may need to be tuned to
	avoid running into the limit.

20190507:
	The IPSEC option has been removed from GENERIC.  Users requiring
	ipsec(4) must now load the ipsec(4) kernel module.

20190507:
	The tap(4) driver has been folded into tun(4), and the module has been
	renamed to tuntap.  You should update any kld_list="if_tap" or
	kld_list="if_tun" entries in /etc/rc.conf, if_tap_load="YES" or
	if_tun_load="YES" entries in /boot/loader.conf to load the if_tuntap
	module instead, and "device tap" or "device tun" entries in kernel
	config files to select the tuntap device instead.

20190418:
	The following knobs have been added related to tradeoffs between
	safe use of the random device and availability in the absence of
	entropy:

	kern.random.initial_seeding.bypass_before_seeding: tunable; set
	non-zero to bypass the random device prior to seeding, or zero to
	block random requests until the random device is initially seeded.
	For now, set to 1 (unsafe) by default to restore pre-r346250 boot
	availability properties.

	kern.random.initial_seeding.read_random_bypassed_before_seeding:
	read-only diagnostic sysctl that is set when bypass is enabled and
	read_random(9) is bypassed, to enable programmatic handling of this
	initial condition, if desired.

	kern.random.initial_seeding.arc4random_bypassed_before_seeding:
	Similar to the above, but for for arc4random(9) initial seeding.

	kern.random.initial_seeding.disable_bypass_warnings: tunable; set
	non-zero to disable warnings in dmesg when the same conditions are
	met as for the diagnostic sysctls above.  Defaults to zero, i.e.,
	produce warnings in dmesg when the conditions are met.

20190416:
	The loadable random module KPI has changed; the random_infra_init()
	routine now requires a 3rd function pointer for a bool (*)(void)
	method that returns true if the random device is seeded (and
	therefore unblocked).

20190404:
	r345895 reverts r320698. This implies that an nfsuserd(8) daemon
	built from head sources between r320757 (July 6, 2017) and
	r338192 (Aug. 22, 2018) will not work unless the "-use-udpsock"
	is added to the command line.
	nfsuserd daemons built from head sources that are post-r338192 are
	not affected and should continue to work.

20190320:
	The fuse(4) module has been renamed to fusefs(4) for consistency with
	other filesystems.  You should update any kld_load="fuse" entries in
	/etc/rc.conf, fuse_load="YES" entries in /boot/loader.conf, and
	"options FUSE" entries in kernel config files.

20190304:
	Clang, llvm, lld, lldb, compiler-rt and libc++ have been upgraded to
	8.0.0.  Please see the 20141231 entry below for information about
	prerequisites and upgrading, if you are not already using clang 3.5.0
	or higher.

20190226:
	geom_uzip(4) depends on the new module xz.  If geom_uzip is statically
	compiled into your custom kernel, add 'device xz' statement to the
	kernel config.

20190219:
	drm and drm2 have been removed from the tree. Please see
	https://wiki.freebsd.org/Graphics for the latest information on
	migrating to the drm ports.

20190131:
	Iflib is no longer unconditionally compiled into the kernel.  Drivers
	using iflib and statically compiled into the kernel, now require
	the 'device iflib' config option.  For the same drivers loaded as
	modules on kernels not having 'device iflib', the iflib.ko module
	is loaded automatically.

20190125:
	The IEEE80211_AMPDU_AGE and AH_SUPPORT_AR5416 kernel configuration
	options no longer exist since r343219 and r343427 respectively;
	nothing uses them, so they should be just removed from custom
	kernel config files.

20181230:
	r342635 changes the way efibootmgr(8) works by requiring users to add
	the -b (bootnum) parameter for commands where the bootnum was previously
	specified with each option. For example 'efibootmgr -B 0001' is now
	'efibootmgr -B -b 0001'.

20181220:
	r342286 modifies the NFSv4 server so that it obeys vfs.nfsd.nfs_privport
	in the same as it is applied to NFSv2 and 3.  This implies that NFSv4
	servers that have vfs.nfsd.nfs_privport set will only allow mounts
	from clients using a reserved port#. Since both the FreeBSD and Linux
	NFSv4 clients use reserved port#s by default, this should not affect
	most NFSv4 mounts.

20181219:
	The XLP config has been removed. We can't support 64-bit atomics in this
	kernel because it is running in 32-bit mode. XLP users must transition
	to running a 64-bit kernel (XLP64 or XLPN32).

	The mips GXEMUL support has been removed from FreeBSD. MALTA* + qemu is
	the preferred emulator today and we don't need two different ones.

	The old sibyte / swarm / Broadcom BCM1250 support has been
	removed from the mips port.

20181211:
	Clang, llvm, lld, lldb, compiler-rt and libc++ have been upgraded to
	7.0.1.  Please see the 20141231 entry below for information about
	prerequisites and upgrading, if you are not already using clang 3.5.0
	or higher.

20181211:
	Remove the timed and netdate programs from the base tree.  Setting
	the time with these daemons has been obsolete for over a decade.

20181126:
	On amd64, arm64 and armv7 (architectures that install LLVM's ld.lld
	linker as /usr/bin/ld) GNU ld is no longer installed as ld.bfd, as
	it produces broken binaries when ifuncs are in use.  Users needing
	GNU ld should install the binutils port or package.

20181123:
	The BSD crtbegin and crtend code has been enabled by default. It has
	had extensive testing on amd64, arm64, and i386. It can be disabled
	by building a world with -DWITHOUT_BSD_CRTBEGIN.

20181115:
	The set of CTM commands (ctm, ctm_smail, ctm_rmail, ctm_dequeue)
	has been converted to a port (misc/ctm) and will be removed from
	FreeBSD-13.  It is available as a package (ctm) for all supported
	FreeBSD versions.

20181110:
	The default newsyslog.conf(5) file has been changed to only include
	files in /etc/newsyslog.conf.d/ and /usr/local/etc/newsyslog.conf.d/ if
	the filenames end in '.conf' and do not begin with a '.'.

	You should check the configuration files in these two directories match
	this naming convention. You can verify which configuration files are
	being included using the command:
		$ newsyslog -Nrv

20181015:
	Ports for the DRM modules have been simplified. Now, amd64 users should
	just install the drm-kmod port. All others should install
	drm-legacy-kmod.

	Graphics hardware that's newer than about 2010 usually works with
	drm-kmod.  For hardware older than 2013, however, some users will need
	to use drm-legacy-kmod if drm-kmod doesn't work for them. Hardware older
	than 2008 usually only works in drm-legacy-kmod. The graphics team can
	only commit to hardware made since 2013 due to the complexity of the
	market and difficulty to test all the older cards effectively. If you
	have hardware supported by drm-kmod, you are strongly encouraged to use
	that as you will get better support.

	Other than KPI chasing, drm-legacy-kmod will not be updated. As outlined
	elsewhere, the drm and drm2 modules will be eliminated from the src base
	soon (with a limited exception for arm). Please update to the package
	asap and report any issues to x11@freebsd.org.

	Generally, anybody using the drm*-kmod packages should add
	WITHOUT_DRM_MODULE=t and WITHOUT_DRM2_MODULE=t to avoid nasty
	cross-threading surprises, especially with automatic driver
	loading from X11 startup. These will become the defaults in 13-current
	shortly.

20181012:
	The ixlv(4) driver has been renamed to iavf(4).  As a consequence,
	custom kernel and module loading configuration files must be updated
	accordingly.  Moreover, interfaces previous presented as ixlvN to the
	system are now exposed as iavfN and network configuration files must
	be adjusted as necessary.

20181009:
	OpenSSL has been updated to version 1.1.1.  This update included
	additional various API changes throughout the base system.  It is
	important to rebuild third-party software after upgrading.  The value
	of __FreeBSD_version has been bumped accordingly.

20181006:
	The legacy DRM modules and drivers have now been added to the loader's
	module blacklist, in favor of loading them with kld_list in rc.conf(5).
	The module blacklist may be overridden with the loader.conf(5)
	'module_blacklist' variable, but loading them via rc.conf(5) is strongly
	encouraged.

20181002:
	The cam(4) based nda(4) driver will be used over nvd(4) by default on
	powerpc64. You may set 'options NVME_USE_NVD=1' in your kernel conf or
	loader tunable 'hw.nvme.use_nvd=1' if you wish to use the existing
	driver.  Make sure to edit /boot/etc/kboot.conf and fstab to use the
	nda device name.

20180913:
	Reproducible build mode is now on by default, in preparation for
	FreeBSD 12.0.  This eliminates build metadata such as the user,
	host, and time from the kernel (and uname), unless the working tree
	corresponds to a modified checkout from a version control system.
	The previous behavior can be obtained by setting the /etc/src.conf
	knob WITHOUT_REPRODUCIBLE_BUILD.

20180826:
	The Yarrow CSPRNG has been removed from the kernel as it has not been
	supported by its designers since at least 2003. Fortuna has been the
	default since FreeBSD-11.

20180822:
	devctl freeze/thaw have gone into the tree, the rc scripts have been
	updated to use them and devmatch has been changed.  You should update
	kernel, userland and rc scripts all at the same time.

20180818:
	The default interpreter has been switched from 4th to Lua.
	LOADER_DEFAULT_INTERP, documented in build(7), will override the default
	interpreter.  If you have custom FORTH code you will need to set
	LOADER_DEFAULT_INTERP=4th (valid values are 4th, lua or simp) in
	src.conf for the build.  This will create default hard links between
	loader and loader_4th instead of loader and loader_lua, the new default.
	If you are using UEFI it will create the proper hard link to loader.efi.

	bhyve uses userboot.so. It remains 4th-only until some issues are solved
	regarding coexisting with multiple versions of FreeBSD are resolved.

20180815:
	ls(1) now respects the COLORTERM environment variable used in other
	systems and software to indicate that a colored terminal is both
	supported and desired.  If ls(1) is suddenly emitting colors, they may
	be disabled again by either removing the unwanted COLORTERM from your
	environment, or using `ls --color=never`.  The ls(1) specific CLICOLOR
	may not be observed in a future release.

20180808:
	The default pager for most commands has been changed to "less".  To
	restore the old behavior, set PAGER="more" and MANPAGER="more -s" in
	your environment.

20180731:
	The jedec_ts(4) driver has been removed. A superset of its functionality
	is available in the jedec_dimm(4) driver, and the manpage for that
	driver includes migration instructions. If you have "device jedec_ts"
	in your kernel configuration file, it must be removed.

20180730:
	amd64/GENERIC now has EFI runtime services, EFIRT, enabled by default.
	This should have no effect if the kernel is booted via BIOS/legacy boot.
	EFIRT may be disabled via a loader tunable, efi.rt.disabled, if a system
	has a buggy firmware that prevents a successful boot due to use of
	runtime services.

20180727:
	Atmel AT91RM9200 and AT91SAM9, Cavium CNS 11xx and XScale
	support has been removed from the tree. These ports were
	obsolete and/or known to be broken for many years.

20180723:
	loader.efi has been augmented to participate more fully in the
	UEFI boot manager protocol. loader.efi will now look at the
	BootXXXX environment variable to determine if a specific kernel
	or root partition was specified. XXXX is derived from BootCurrent.
	efibootmgr(8) manages these standard UEFI variables.

20180720:
	zfsloader's functionality has now been folded into loader.
	zfsloader is no longer necessary once you've updated your
	boot blocks. For a transition period, we will install a
	hardlink for zfsloader to loader to allow a smooth transition
	until the boot blocks can be updated (hard link because old
	zfs boot blocks don't understand symlinks).

20180719:
	ARM64 now have efifb support, if you want to have serial console
	on your arm64 board when an screen is connected and the bootloader
	setup a frame buffer for us to use, just add :
	boot_serial=YES
	boot_multicons=YES
	in /boot/loader.conf
	For Raspberry Pi 3 (RPI) users, this is needed even if you don't have
	an screen connected as the firmware will setup a frame buffer are that
	u-boot will expose as an EFI frame buffer.

20180719:
	New uid:gid added, ntpd:ntpd (123:123).  Be sure to run mergemaster
	or take steps to update /etc/passwd before doing installworld on
	existing systems.  Do not skip the "mergemaster -Fp" step before
	installworld, as described in the update procedures near the bottom
	of this document.  Also, rc.d/ntpd now starts ntpd(8) as user ntpd
	if the new mac_ntpd(4) policy is available, unless ntpd_flags or
	the ntp config file contain options that change file/dir locations.
	When such options (e.g., "statsdir" or "crypto") are used, ntpd can
	still be run as non-root by setting ntpd_user=ntpd in rc.conf, after
	taking steps to ensure that all required files/dirs are accessible
	by the ntpd user.

20180717:
	Big endian arm support has been removed.

20180711:
	The static environment setup in kernel configs is no longer mutually
	exclusive with the loader(8) environment by default.  In order to
	restore the previous default behavior of disabling the loader(8)
	environment if a static environment is present, you must specify
	loader_env.disabled=1 in the static environment.

20180705:
	The ABI of syscalls used by management tools like sockstat and
	netstat has been broken to allow 32-bit binaries to work on
	64-bit kernels without modification.  These programs will need
	to match the kernel in order to function.  External programs may
	require minor modifications to accommodate a change of type in
	structures from pointers to 64-bit virtual addresses.

20180702:
	On i386 and amd64 atomics are now inlined. Out of tree modules using
	atomics will need to be rebuilt.

20180701:
	The '%I' format in the kern.corefile sysctl limits the number of
	core files that a process can generate to the number stored in the
	debug.ncores sysctl. The '%I' format is replaced by the single digit
	index. Previously, if all indexes were taken the kernel would overwrite
	only a core file with the highest index in a filename.
	Currently the system will create a new core file if there is a free
	index or if all slots are taken it will overwrite the oldest one.

20180630:
	Clang, llvm, lld, lldb, compiler-rt and libc++ have been upgraded to
	6.0.1.  Please see the 20141231 entry below for information about
	prerequisites and upgrading, if you are not already using clang 3.5.0
	or higher.

20180628:
	r335753 introduced a new quoting method. However, etc/devd/devmatch.conf
	needed to be changed to work with it. This change was made with r335763
	and requires a mergemaster / etcupdate / etc to update the installed
	file.

20180612:
	r334930 changed the interface between the NFS modules, so they all
	need to be rebuilt.  r335018 did a __FreeBSD_version bump for this.

20180530:
	As of r334391 lld is the default amd64 system linker; it is installed
	as /usr/bin/ld.  Kernel build workarounds (see 20180510 entry) are no
	longer necessary.

20180530:
	The kernel / userland interface for devinfo changed, so you'll
	need a new kernel and userland as a pair for it to work (rebuilding
	lib/libdevinfo is all that's required). devinfo and devmatch will
	not work, but everything else will when there's a mismatch.

20180523:
	The on-disk format for hwpmc callchain records has changed to include
	threadid corresponding to a given record. This changes the field offsets
	and thus requires that libpmcstat be rebuilt before using a kernel
	later than r334108.

20180517:
	The vxge(4) driver has been removed.  This driver was introduced into
	HEAD one week before the Exar left the Ethernet market and is not
	known to be used.  If you have device vxge in your kernel config file
	it must be removed.

20180510:
	The amd64 kernel now requires a ld that supports ifunc to produce a
	working kernel, either lld or a newer binutils. lld is built by default
	on amd64, and the 'buildkernel' target uses it automatically. However,
	it is not the default linker, so building the kernel the traditional
	way requires LD=ld.lld on the command line (or LD=/usr/local/bin/ld for
	binutils port/package). lld will soon be default, and this requirement
	will go away.

	NOTE: As of r334391 lld is the default system linker on amd64, and no
	workaround is necessary.

20180508:
	The nxge(4) driver has been removed.  This driver was for PCI-X 10g
	cards made by s2io/Neterion.  The company was acquired by Exar and
	no longer sells or supports Ethernet products.  If you have device
	nxge in your kernel config file it must be removed.

20180504:
	The tz database (tzdb) has been updated to 2018e.  This version more
	correctly models time stamps in time zones with negative DST such as
	Europe/Dublin (from 1971 on), Europe/Prague (1946/7), and
	Africa/Windhoek (1994/2017).  This does not affect the UT offsets, only
	time zone abbreviations and the tm_isdst flag.

20180502:
	The ixgb(4) driver has been removed.  This driver was for an early and
	uncommon legacy PCI 10GbE for a single ASIC, Intel 82597EX. Intel
	quickly shifted to the long lived ixgbe family.  If you have device
	ixgb in your kernel config file it must be removed.

20180501:
	The lmc(4) driver has been removed.  This was a WAN interface
	card that was already reportedly rare in 2003, and had an ambiguous
	license.  If you have device lmc in your kernel config file it must
	be removed.

20180413:
	Support for Arcnet networks has been removed.  If you have device
	arcnet or device cm in your kernel config file they must be
	removed.

20180411:
	Support for FDDI networks has been removed.  If you have device
	fddi or device fpa in your kernel config file they must be
	removed.

20180406:
	In addition to supporting RFC 3164 formatted messages, the
	syslogd(8) service is now capable of parsing RFC 5424 formatted
	log messages. The main benefit of using RFC 5424 is that clients
	may now send log messages with timestamps containing year numbers,
	microseconds and time zone offsets.

	Similarly, the syslog(3) C library function has been altered to
	send RFC 5424 formatted messages to the local system logging
	daemon. On systems using syslogd(8), this change should have no
	negative impact, as long as syslogd(8) and the C library are
	updated at the same time. On systems using a different system
	logging daemon, it may be necessary to make configuration
	adjustments, depending on the software used.

	When using syslog-ng, add the 'syslog-protocol' flag to local
	input sources to enable parsing of RFC 5424 formatted messages:

		source src {
			unix-dgram("/var/run/log" flags(syslog-protocol));
		}

	When using rsyslog, disable the 'SysSock.UseSpecialParser' option
	of the 'imuxsock' module to let messages be processed by the
	regular RFC 3164/5424 parsing pipeline:

		module(load="imuxsock" SysSock.UseSpecialParser="off")

	Do note that these changes only affect communication between local
	applications and syslogd(8). The format that syslogd(8) uses to
	store messages on disk or forward messages to other systems
	remains unchanged. syslogd(8) still uses RFC 3164 for these
	purposes. Options to customize this behaviour will be added in the
	future. Utilities that process log files stored in /var/log are
	thus expected to continue to function as before.

	__FreeBSD_version has been incremented to 1200061 to denote this
	change.

20180328:
	Support for token ring networks has been removed. If you
	have "device token" in your kernel config you should remove
	it. No device drivers supported token ring.

20180323:
	makefs was modified to be able to tag ISO9660 El Torito boot catalog
	entries as EFI instead of overloading the i386 tag as done previously.
	The amd64 mkisoimages.sh script used to build amd64 ISO images for
	release was updated to use this. This may mean that makefs must be
	updated before "make cdrom" can be run in the release directory. This
	should be as simple as:

		$ cd $SRCDIR/usr.sbin/makefs
		$ make depend all install

20180212:
	FreeBSD boot loader enhanced with Lua scripting. It's purely opt-in for
	now by building WITH_LOADER_LUA and WITHOUT_FORTH in /etc/src.conf.
	Co-existence for the transition period will come shortly. Booting is a
	complex environment and test coverage for Lua-enabled loaders has been
	thin, so it would be prudent to assume it might not work and make
	provisions for backup boot methods.

20180211:
	devmatch functionality has been turned on in devd. It will automatically
	load drivers for unattached devices. This may cause unexpected drivers
	to be loaded. Please report any problems to current@ and
	imp@freebsd.org.

20180114:
	Clang, llvm, lld, lldb, compiler-rt and libc++ have been upgraded to
	6.0.0.  Please see the 20141231 entry below for information about
	prerequisites and upgrading, if you are not already using clang 3.5.0
	or higher.

20180110:
	LLVM's lld linker is now used as the FreeBSD/amd64 bootstrap linker.
	This means it is used to link the kernel and userland libraries and
	executables, but is not yet installed as /usr/bin/ld by default.

	To revert to ld.bfd as the bootstrap linker, in /etc/src.conf set
	WITHOUT_LLD_BOOTSTRAP=yes

20180110:
	On i386, pmtimer has been removed. Its functionality has been folded
	into apm. It was a no-op on ACPI in current for a while now (but was
	still needed on i386 in FreeBSD 11 and earlier). Users may need to
	remove it from kernel config files.

20180104:
	The use of RSS hash from the network card aka flowid has been
	disabled by default for lagg(4) as it's currently incompatible with
	the lacp and loadbalance protocols.

	This can be re-enabled by setting the following in loader.conf:
	net.link.lagg.default_use_flowid="1"

20180102:
	The SW_WATCHDOG option is no longer necessary to enable the
	hardclock-based software watchdog if no hardware watchdog is
	configured. As before, SW_WATCHDOG will cause the software
	watchdog to be enabled even if a hardware watchdog is configured.

20171215:
	r326887 fixes the issue described in the 20171214 UPDATING entry.
	r326888 flips the switch back to building GELI support always.

20171214:
	r362593 broke ZFS + GELI support for reasons unknown. However,
	it also broke ZFS support generally, so GELI has been turned off
	by default as the lesser evil in r326857. If you boot off ZFS and/or
	GELI, it might not be a good time to update.

20171125:
	PowerPC users must update loader(8) by rebuilding world before
	installing a new kernel, as the protocol connecting them has
	changed. Without the update, loader metadata will not be passed
	successfully to the kernel and users will have to enter their
	root partition at the kernel mountroot prompt to continue booting.
	Newer versions of loader can boot old kernels without issue.

20171110:
	The LOADER_FIREWIRE_SUPPORT build variable as been renamed to
	WITH/OUT_LOADER_FIREWIRE. LOADER_{NO_,}GELI_SUPPORT has been renamed
	to WITH/OUT_LOADER_GELI.

20171106:
	The naive and non-compliant support of posix_fallocate(2) in ZFS
	has been removed as of r325320.  The system call now returns EINVAL
	when used on a ZFS file.  Although the new behavior complies with the
	standard, some consumers are not prepared to cope with it.
	One known victim is lld prior to r325420.

20171102:
	Building in a FreeBSD src checkout will automatically create object
	directories now rather than store files in the current directory if
	'make obj' was not ran.  Calling 'make obj' is no longer necessary.
	This feature can be disabled by setting WITHOUT_AUTO_OBJ=yes in
	/etc/src-env.conf (not /etc/src.conf), or passing the option in the
	environment.

20171101:
	The default MAKEOBJDIR has changed from /usr/obj/<srcdir> for native
	builds, and /usr/obj/<arch>/<srcdir> for cross-builds, to a unified
	/usr/obj/<srcdir>/<arch>.  This behavior can be changed to the old
	format by setting WITHOUT_UNIFIED_OBJDIR=yes in /etc/src-env.conf,
	the environment, or with -DWITHOUT_UNIFIED_OBJDIR when building.
	The UNIFIED_OBJDIR option is a transitional feature that will be
	removed for 12.0 release; please migrate to the new format for any
	tools by looking up the OBJDIR used by 'make -V .OBJDIR' means rather
	than hardcoding paths.

20171028:
	The native-xtools target no longer installs the files by default to the
	OBJDIR.  Use the native-xtools-install target with a DESTDIR to install
	to ${DESTDIR}/${NXTP} where NXTP defaults to /nxb-bin.

20171021:
	As part of the boot loader infrastructure cleanup, LOADER_*_SUPPORT
	options are changing from controlling the build if defined / undefined
	to controlling the build with explicit 'yes' or 'no' values. They will
	shift to WITH/WITHOUT options to match other options in the system.

20171010:
	libstand has turned into a private library for sys/boot use only.
	It is no longer supported as a public interface outside of sys/boot.

20171005:
	The arm port has split armv6 into armv6 and armv7. armv7 is now
	a valid TARGET_ARCH/MACHINE_ARCH setting. If you have an armv7 system
	and are running a kernel from before r324363, you will need to add
	MACHINE_ARCH=armv7 to 'make buildworld' to do a native build.

20171003:
	When building multiple kernels using KERNCONF, non-existent KERNCONF
	files will produce an error and buildkernel will fail. Previously
	missing KERNCONF files silently failed giving no indication as to
	why, only to subsequently discover during installkernel that the
	desired kernel was never built in the first place.

20170912:
	The default serial number format for CTL LUNs has changed.  This will
	affect users who use /dev/diskid/* device nodes, or whose FibreChannel
	or iSCSI clients care about their LUNs' serial numbers.  Users who
	require serial number stability should hardcode serial numbers in
	/etc/ctl.conf .

20170912:
	For 32-bit arm compiled for hard-float support, soft-floating point
	binaries now always get their shared libraries from
	LD_SOFT_LIBRARY_PATH (in the past, this was only used if
	/usr/libsoft also existed). Only users with a hard-float ld.so, but
	soft-float everything else should be affected.

20170826:
	The geli password typed at boot is now hidden.  To restore the previous
	behavior, see geli(8) for configuration options.

20170825:
	Move PMTUD blackhole counters to TCPSTATS and remove them from bare
	sysctl values.  Minor nit, but requires a rebuild of both world/kernel
	to complete.

20170814:
	"make check" behavior (made in ^/head@r295380) has been changed to
	execute from a limited sandbox, as opposed to executing from
	${TESTSDIR}.

	Behavioral changes:
	- The "beforecheck" and "aftercheck" targets are now specified.
	- ${CHECKDIR} (added in commit noted above) has been removed.
	- Legacy behavior can be enabled by setting
	  WITHOUT_MAKE_CHECK_USE_SANDBOX in src.conf(5) or the environment.

	If the limited sandbox mode is enabled, "make check" will execute
	"make distribution", then install, execute the tests, and clean up the
	sandbox if successful.

	The "make distribution" and "make install" targets are typically run as
	root to set appropriate permissions and ownership at installation time.
	The end-user should set "WITH_INSTALL_AS_USER" in src.conf(5) or the
	environment if executing "make check" with limited sandbox mode using
	an unprivileged user.

20170808:
	Since the switch to GPT disk labels, fsck for UFS/FFS has been
	unable to automatically find alternate superblocks. As of r322297,
	the information needed to find alternate superblocks has been
	moved to the end of the area reserved for the boot block.
	Filesystems created with a newfs of this vintage or later
	will create the recovery information. If you have a filesystem
	created prior to this change and wish to have a recovery block
	created for your filesystem, you can do so by running fsck in
	foreground mode (i.e., do not use the -p or -y options). As it
	starts, fsck will ask ``SAVE DATA TO FIND ALTERNATE SUPERBLOCKS''
	to which you should answer yes.

20170728:
	As of r321665, an NFSv4 server configuration that services
	Kerberos mounts or clients that do not support the uid/gid in
	owner/owner_group string capability, must explicitly enable
	the nfsuserd daemon by adding nfsuserd_enable="YES" to the
	machine's /etc/rc.conf file.

20170722:
	Clang, llvm, lldb, compiler-rt and libc++ have been upgraded to 5.0.0.
	Please see the 20141231 entry below for information about prerequisites
	and upgrading, if you are not already using clang 3.5.0 or higher.

20170701:
	WITHOUT_RCMDS is now the default. Set WITH_RCMDS if you need the
	r-commands (rlogin, rsh, etc.) to be built with the base system.

20170625:
	The FreeBSD/powerpc platform now uses a 64-bit type for time_t.  This is
	a very major ABI incompatible change, so users of FreeBSD/powerpc must
	be careful when performing source upgrades.  It is best to run
	'make installworld' from an alternate root system, either a live
	CD/memory stick, or a temporary root partition.  Additionally, all ports
	must be recompiled.  powerpc64 is largely unaffected, except in the case
	of 32-bit compatibility.  All 32-bit binaries will be affected.

20170623:
	Forward compatibility for the "ino64" project have been committed. This
	will allow most new binaries to run on older kernels in a limited
	fashion.  This prevents many of the common foot-shooting actions in the
	upgrade as well as the limited ability to roll back the kernel across
	the ino64 upgrade. Complicated use cases may not work properly, though
	enough simpler ones work to allow recovery in most situations.

20170620:
	Switch back to the BSDL dtc (Device Tree Compiler). Set WITH_GPL_DTC
	if you require the GPL compiler.

20170618:
	The internal ABI used for communication between the NFS kernel modules
	was changed by r320085, so __FreeBSD_version was bumped to
	ensure all the NFS related modules are updated together.

20170617:
	The ABI of struct event was changed by extending the data
	member to 64bit and adding ext fields.  For upgrade, same
	precautions as for the entry 20170523 "ino64" must be
	followed.

20170531:
	The GNU roff toolchain has been removed from base. To render manpages
	which are not supported by mandoc(1), man(1) can fallback on GNU roff
	from ports (and recommends to install it).
	To render roff(7) documents, consider using GNU roff from ports or the
	heirloom doctools roff toolchain from ports via pkg install groff or
	via pkg install heirloom-doctools.

20170524:
	The ath(4) and ath_hal(4) modules now build piecemeal to allow for
	smaller runtime footprint builds.  This is useful for embedded systems
	which only require one chipset support.

	If you load it as a module, make sure this is in /boot/loader.conf:

	if_ath_load="YES"

	This will load the HAL, all chip/RF backends and if_ath_pci.
	If you have if_ath_pci in /boot/loader.conf, ensure it is after
	if_ath or it will not load any HAL chipset support.

	If you want to selectively load things (eg on ye cheape ARM/MIPS
	platforms where RAM is at a premium) you should:

	* load ath_hal
	* load the chip modules in question
	* load ath_rate, ath_dfs
	* load ath_main
	* load if_ath_pci and/or if_ath_ahb depending upon your particular
	  bus bind type - this is where probe/attach is done.

	For further comments/feedback, poke adrian@ .

20170523:
	The "ino64" 64-bit inode project has been committed, which extends
	a number of types to 64 bits.  Upgrading in place requires care and
	adherence to the documented upgrade procedure.

	If using a custom kernel configuration ensure that the
	COMPAT_FREEBSD11 option is included (as during the upgrade the
	system will be running the ino64 kernel with the existing world).

	For the safest in-place upgrade begin by removing previous build
	artifacts via "rm -rf /usr/obj/*".  Then, carefully follow the full
	procedure documented below under the heading "To rebuild everything and
	install it on the current system."  Specifically, a reboot is required
	after installing the new kernel before installing world. While an
	installworld normally works by accident from multiuser after rebooting
	the proper kernel, there are many cases where this will fail across this
	upgrade and installworld from single user is required.

20170424:
	The NATM framework including the en(4), fatm(4), hatm(4), and
	patm(4) devices has been removed.  Consumers should plan a
	migration before the end-of-life date for FreeBSD 11.

20170420:
	GNU diff has been replaced by a BSD licensed diff. Some features of GNU
	diff has not been implemented, if those are needed a newer version of
	GNU diff is available via the diffutils package under the gdiff name.

20170413:
	As of r316810 for ipfilter, keep frags is no longer assumed when
	keep state is specified in a rule. r316810 aligns ipfilter with
	documentation in man pages separating keep frags from keep state.
	This allows keep state to be specified without forcing keep frags
	and allows keep frags to be specified independently of keep state.
	To maintain previous behaviour, also specify keep frags with
	keep state (as documented in ipf.conf.5).

20170407:
	arm64 builds now use the base system LLD 4.0.0 linker by default,
	instead of requiring that the aarch64-binutils port or package be
	installed. To continue using aarch64-binutils, set
	CROSS_BINUTILS_PREFIX=/usr/local/aarch64-freebsd/bin .

20170405:
	The UDP optimization in entry 20160818 that added the sysctl
	net.inet.udp.require_l2_bcast has been reverted.  L2 broadcast
	packets will no longer be treated as L3 broadcast packets.

20170331:
	Binds and sends to the loopback addresses, IPv6 and IPv4, will now
	use any explicitly assigned loopback address available in the jail
	instead of using the first assigned address of the jail.

20170329:
	The ctl.ko module no longer implements the iSCSI target frontend:
	cfiscsi.ko does instead.

	If building cfiscsi.ko as a kernel module, the module can be loaded
	via one of the following methods:
	- `cfiscsi_load="YES"` in loader.conf(5).
	- Add `cfiscsi` to `$kld_list` in rc.conf(5).
	- ctladm(8)/ctld(8), when compiled with iSCSI support
	  (`WITH_ISCSI=yes` in src.conf(5))

	Please see cfiscsi(4) for more details.

20170316:
	The mmcsd.ko module now additionally depends on geom_flashmap.ko.
	Also, mmc.ko and mmcsd.ko need to be a matching pair built from the
	same source (previously, the dependency of mmcsd.ko on mmc.ko was
	missing, but mmcsd.ko now will refuse to load if it is incompatible
	with mmc.ko).

20170315:
	The syntax of ipfw(8) named states was changed to avoid ambiguity.
	If you have used named states in the firewall rules, you need to modify
	them after installworld and before rebooting. Now named states must
	be prefixed with colon.

20170311:
	The old drm (sys/dev/drm/) drivers for i915 and radeon have been
	removed as the userland we provide cannot use them. The KMS version
	(sys/dev/drm2) supports the same hardware.

20170302:
	Clang, llvm, lldb, compiler-rt and libc++ have been upgraded to 4.0.0.
	Please see the 20141231 entry below for information about prerequisites
	and upgrading, if you are not already using clang 3.5.0 or higher.

20170221:
	The code that provides support for ZFS .zfs/ directory functionality
	has been reimplemented.  It's not possible now to create a snapshot
	by mkdir under .zfs/snapshot/.  That should be the only user visible
	change.

20170216:
	EISA bus support has been removed. The WITH_EISA option is no longer
	valid.

20170215:
	MCA bus support has been removed.

20170127:
	The WITH_LLD_AS_LD / WITHOUT_LLD_AS_LD build knobs have been renamed
	WITH_LLD_IS_LD / WITHOUT_LLD_IS_LD, for consistency with CLANG_IS_CC.

20170112:
	The EM_MULTIQUEUE kernel configuration option is deprecated now that
	the em(4) driver conforms to iflib specifications.

20170109:
	The igb(4), em(4) and lem(4) ethernet drivers are now implemented via
	IFLIB.  If you have a custom kernel configuration that excludes em(4)
	but you use igb(4), you need to re-add em(4) to your custom
	configuration.

20161217:
	Clang, llvm, lldb, compiler-rt and libc++ have been upgraded to 3.9.1.
	Please see the 20141231 entry below for information about prerequisites
	and upgrading, if you are not already using clang 3.5.0 or higher.

20161124:
	Clang, llvm, lldb, compiler-rt and libc++ have been upgraded to 3.9.0.
	Please see the 20141231 entry below for information about prerequisites
	and upgrading, if you are not already using clang 3.5.0 or higher.

20161119:
	The layout of the pmap structure has changed for powerpc to put the pmap
	statistics at the front for all CPU variations.  libkvm(3) and all tools
	that link against it need to be recompiled.

20161030:
	isl(4) and cyapa(4) drivers now require a new driver,
	chromebook_platform(4), to work properly on Chromebook-class hardware.
	On other types of hardware the drivers may need to be configured using
	device hints.  Please see the corresponding manual pages for details.

20161017:
	The urtwn(4) driver was merged into rtwn(4) and now consists of
	rtwn(4) main module + rtwn_usb(4) and rtwn_pci(4) bus-specific
	parts.
	Also, firmware for RTL8188CE was renamed due to possible name
	conflict (rtwnrtl8192cU(B) -> rtwnrtl8192cE(B))

20161015:
	GNU rcs has been removed from base.  It is available as packages:
	- rcs: Latest GPLv3 GNU rcs version.
	- rcs57: Copy of the latest version of GNU rcs (GPLv2) before it was
	removed from base.

20161008:
	Use of the cc_cdg, cc_chd, cc_hd, or cc_vegas congestion control
	modules now requires that the kernel configuration contain the
	TCP_HHOOK option. (This option is included in the GENERIC kernel.)

20161003:
	The WITHOUT_ELFCOPY_AS_OBJCOPY src.conf(5) knob has been retired.
	ELF Tool Chain's elfcopy is always installed as /usr/bin/objcopy.

20160924:
	Relocatable object files with the extension of .So have been renamed
	to use an extension of .pico instead.  The purpose of this change is
	to avoid a name clash with shared libraries on case-insensitive file
	systems.  On those file systems, foo.So is the same file as foo.so.

20160918:
	GNU rcs has been turned off by default.  It can (temporarily) be built
	again by adding WITH_RCS knob in src.conf.
	Otherwise, GNU rcs is available from packages:
	- rcs: Latest GPLv3 GNU rcs version.
	- rcs57: Copy of the latest version of GNU rcs (GPLv2) from base.

20160918:
	The backup_uses_rcs functionality has been removed from rc.subr.

20160908:
	The queue(3) debugging macro, QUEUE_MACRO_DEBUG, has been split into
	two separate components, QUEUE_MACRO_DEBUG_TRACE and
	QUEUE_MACRO_DEBUG_TRASH.  Define both for the original
	QUEUE_MACRO_DEBUG behavior.

20160824:
	r304787 changed some ioctl interfaces between the iSCSI userspace
	programs and the kernel.  ctladm, ctld, iscsictl, and iscsid must be
	rebuilt to work with new kernels.  __FreeBSD_version has been bumped
	to 1200005.

20160818:
	The UDP receive code has been updated to only treat incoming UDP
	packets that were addressed to an L2 broadcast address as L3
	broadcast packets.  It is not expected that this will affect any
	standards-conforming UDP application.  The new behaviour can be
	disabled by setting the sysctl net.inet.udp.require_l2_bcast to
	0.

20160818:
	Remove the openbsd_poll system call.
	__FreeBSD_version has been bumped because of this.

20160708:
	The stable/11 branch has been created from head@r302406.

20160622:
	The libc stub for the pipe(2) system call has been replaced with
	a wrapper that calls the pipe2(2) system call and the pipe(2)
	system call is now only implemented by the kernels that include
	"options COMPAT_FREEBSD10" in their config file (this is the
	default).  Users should ensure that this option is enabled in
	their kernel or upgrade userspace to r302092 before upgrading their
	kernel.

20160527:
	CAM will now strip leading spaces from SCSI disks' serial numbers.
	This will affect users who create UFS filesystems on SCSI disks using
	those disk's diskid device nodes.  For example, if /etc/fstab
	previously contained a line like
	"/dev/diskid/DISK-%20%20%20%20%20%20%20ABCDEFG0123456", you should
	change it to "/dev/diskid/DISK-ABCDEFG0123456".  Users of geom
	transforms like gmirror may also be affected.  ZFS users should
	generally be fine.

20160523:
	The bitstring(3) API has been updated with new functionality and
	improved performance.  But it is binary-incompatible with the old API.
	Objects built with the new headers may not be linked against objects
	built with the old headers.

20160520:
	The brk and sbrk functions have been removed from libc on arm64.
	Binutils from ports has been updated to not link to these
	functions and should be updated to the latest version before
	installing a new libc.

20160517:
	The armv6 port now defaults to hard float ABI. Limited support
	for running both hardfloat and soft float on the same system
	is available using the libraries installed with -DWITH_LIBSOFT.
	This has only been tested as an upgrade path for installworld
	and packages may fail or need manual intervention to run. New
	packages will be needed.

	To update an existing self-hosted armv6hf system, you must add
	TARGET_ARCH=armv6 on the make command line for both the build
	and the install steps.

20160510:
	Kernel modules compiled outside of a kernel build now default to
	installing to /boot/modules instead of /boot/kernel.  Many kernel
	modules built this way (such as those in ports) already overrode
	KMODDIR explicitly to install into /boot/modules.  However,
	manually building and installing a module from /sys/modules will
	now install to /boot/modules instead of /boot/kernel.

20160414:
	The CAM I/O scheduler has been committed to the kernel. There should be
	no user visible impact. This does enable NCQ Trim on ada SSDs. While the
	list of known rogues that claim support for this but actually corrupt
	data is believed to be complete, be on the lookout for data
	corruption. The known rogue list is believed to be complete:

		o Crucial MX100, M550 drives with MU01 firmware.
		o Micron M510 and M550 drives with MU01 firmware.
		o Micron M500 prior to MU07 firmware
		o Samsung 830, 840, and 850 all firmwares
		o FCCT M500 all firmwares

	Crucial has firmware http://www.crucial.com/usa/en/support-ssd-firmware
	with working NCQ TRIM. For Micron branded drives, see your sales rep for
	updated firmware. Black listed drives will work correctly because these
	drives work correctly so long as no NCQ TRIMs are sent to them. Given
	this list is the same as found in Linux, it's believed there are no
	other rogues in the market place. All other models from the above
	vendors work.

	To be safe, if you are at all concerned, you can quirk each of your
	drives to prevent NCQ from being sent by setting:
		kern.cam.ada.X.quirks="0x2"
	in loader.conf. If the drive requires the 4k sector quirk, set the
	quirks entry to 0x3.

20160330:
	The FAST_DEPEND build option has been removed and its functionality is
	now the one true way.  The old mkdep(1) style of 'make depend' has
	been removed.  See 20160311 for further details.

20160317:
	Resource range types have grown from unsigned long to uintmax_t.  All
	drivers, and anything using libdevinfo, need to be recompiled.

20160311:
	WITH_FAST_DEPEND is now enabled by default for in-tree and out-of-tree
	builds.  It no longer runs mkdep(1) during 'make depend', and the
	'make depend' stage can safely be skipped now as it is auto ran
	when building 'make all' and will generate all SRCS and DPSRCS before
	building anything else.  Dependencies are gathered at compile time with
	-MF flags kept in separate .depend files per object file.  Users should
	run 'make cleandepend' once if using -DNO_CLEAN to clean out older
	stale .depend files.

20160306:
	On amd64, clang 3.8.0 can now insert sections of type AMD64_UNWIND into
	kernel modules.  Therefore, if you load any kernel modules at boot time,
	please install the boot loaders after you install the kernel, but before
	rebooting, e.g.:

	make buildworld
	make buildkernel KERNCONF=YOUR_KERNEL_HERE
	make installkernel KERNCONF=YOUR_KERNEL_HERE
	make -C sys/boot install
	<reboot in single user>

	Then follow the usual steps, described in the General Notes section,
	below.

20160305:
	Clang, llvm, lldb and compiler-rt have been upgraded to 3.8.0.  Please
	see the 20141231 entry below for information about prerequisites and
	upgrading, if you are not already using clang 3.5.0 or higher.

20160301:
	The AIO subsystem is now a standard part of the kernel.  The
	VFS_AIO kernel option and aio.ko kernel module have been removed.
	Due to stability concerns, asynchronous I/O requests are only
	permitted on sockets and raw disks by default.  To enable
	asynchronous I/O requests on all file types, set the
	vfs.aio.enable_unsafe sysctl to a non-zero value.

20160226:
	The ELF object manipulation tool objcopy is now provided by the
	ELF Tool Chain project rather than by GNU binutils. It should be a
	drop-in replacement, with the addition of arm64 support. The
	(temporary) src.conf knob WITHOUT_ELFCOPY_AS_OBJCOPY knob may be set
	to obtain the GNU version if necessary.

20160129:
	Building ZFS pools on top of zvols is prohibited by default.  That
	feature has never worked safely; it's always been prone to deadlocks.
	Using a zvol as the backing store for a VM guest's virtual disk will
	still work, even if the guest is using ZFS.  Legacy behavior can be
	restored by setting vfs.zfs.vol.recursive=1.

20160119:
	The NONE and HPN patches has been removed from OpenSSH.  They are
	still available in the security/openssh-portable port.

20160113:
	With the addition of ypldap(8), a new _ypldap user is now required
	during installworld. "mergemaster -p" can be used to add the user
	prior to installworld, as documented in the handbook.

20151216:
	The tftp loader (pxeboot) now uses the option root-path directive. As a
	consequence it no longer looks for a pxeboot.4th file on the tftp
	server. Instead it uses the regular /boot infrastructure as with the
	other loaders.

20151211:
	The code to start recording plug and play data into the modules has
	been committed. While the old tools will properly build a new kernel,
	a number of warnings about "unknown metadata record 4" will be produced
	for an older kldxref. To avoid such warnings, make sure to rebuild
	the kernel toolchain (or world). Make sure that you have r292078 or
	later when trying to build 292077 or later before rebuilding.

20151207:
	Debug data files are now built by default with 'make buildworld' and
	installed with 'make installworld'. This facilitates debugging but
	requires more disk space both during the build and for the installed
	world. Debug files may be disabled by setting WITHOUT_DEBUG_FILES=yes
	in src.conf(5).

20151130:
	r291527 changed the internal interface between the nfsd.ko and
	nfscommon.ko modules. As such, they must both be upgraded to-gether.
	__FreeBSD_version has been bumped because of this.

20151108:
	Add support for unicode collation strings leads to a change of
	order of files listed by ls(1) for example. To get back to the old
	behaviour, set LC_COLLATE environment variable to "C".

	Databases administrators will need to reindex their databases given
	collation results will be different.

	Due to a bug in install(1) it is recommended to remove the ancient
	locales before running make installworld.

	rm -rf /usr/share/locale/*

20151030:
	The OpenSSL has been upgraded to 1.0.2d.  Any binaries requiring
	libcrypto.so.7 or libssl.so.7 must be recompiled.

20151020:
	Qlogic 24xx/25xx firmware images were updated from 5.5.0 to 7.3.0.
	Kernel modules isp_2400_multi and isp_2500_multi were removed and
	should be replaced with isp_2400 and isp_2500 modules respectively.

20151017:
	The build previously allowed using 'make -n' to not recurse into
	sub-directories while showing what commands would be executed, and
	'make -n -n' to recursively show commands.  Now 'make -n' will recurse
	and 'make -N' will not.

20151012:
	If you specify SENDMAIL_MC or SENDMAIL_CF in make.conf, mergemaster
	and etcupdate will now use this file. A custom sendmail.cf is now
	updated via this mechanism rather than via installworld.  If you had
	excluded sendmail.cf in mergemaster.rc or etcupdate.conf, you may
	want to remove the exclusion or change it to "always install".
	/etc/mail/sendmail.cf is now managed the same way regardless of
	whether SENDMAIL_MC/SENDMAIL_CF is used.  If you are not using
	SENDMAIL_MC/SENDMAIL_CF there should be no change in behavior.

20151011:
	Compatibility shims for legacy ATA device names have been removed.
	It includes ATA_STATIC_ID kernel option, kern.cam.ada.legacy_aliases
	and kern.geom.raid.legacy_aliases loader tunables, kern.devalias.*
	environment variables, /dev/ad* and /dev/ar* symbolic links.

20151006:
	Clang, llvm, lldb, compiler-rt and libc++ have been upgraded to 3.7.0.
	Please see the 20141231 entry below for information about prerequisites
	and upgrading, if you are not already using clang 3.5.0 or higher.

20150924:
	Kernel debug files have been moved to /usr/lib/debug/boot/kernel/,
	and renamed from .symbols to .debug. This reduces the size requirements
	on the boot partition or file system and provides consistency with
	userland debug files.

	When using the supported kernel installation method the
	/usr/lib/debug/boot/kernel directory will be renamed (to kernel.old)
	as is done with /boot/kernel.

	Developers wishing to maintain the historical behavior of installing
	debug files in /boot/kernel/ can set KERN_DEBUGDIR="" in src.conf(5).

20150827:
	The wireless drivers had undergone changes that remove the 'parent
	interface' from the ifconfig -l output. The rc.d network scripts
	used to check presence of a parent interface in the list, so old
	scripts would fail to start wireless networking. Thus, etcupdate(3)
	or mergemaster(8) run is required after kernel update, to update your
	rc.d scripts in /etc.

20150827:
	pf no longer supports 'scrub fragment crop' or 'scrub fragment drop-ovl'
	These configurations are now automatically interpreted as
	'scrub fragment reassemble'.

20150817:
	Kernel-loadable modules for the random(4) device are back. To use
	them, the kernel must have

	device	random
	options	RANDOM_LOADABLE

	kldload(8) can then be used to load random_fortuna.ko
	or random_yarrow.ko. Please note that due to the indirect
	function calls that the loadable modules need to provide,
	the build-in variants will be slightly more efficient.

	The random(4) kernel option RANDOM_DUMMY has been retired due to
	unpopularity. It was not all that useful anyway.

20150813:
	The WITHOUT_ELFTOOLCHAIN_TOOLS src.conf(5) knob has been retired.
	Control over building the ELF Tool Chain tools is now provided by
	the WITHOUT_TOOLCHAIN knob.

20150810:
	The polarity of Pulse Per Second (PPS) capture events with the
	uart(4) driver has been corrected.  Prior to this change the PPS
	"assert" event corresponded to the trailing edge of a positive PPS
	pulse and the "clear" event was the leading edge of the next pulse.

	As the width of a PPS pulse in a typical GPS receiver is on the
	order of 1 millisecond, most users will not notice any significant
	difference with this change.

	Anyone who has compensated for the historical polarity reversal by
	configuring a negative offset equal to the pulse width will need to
	remove that workaround.

20150809:
	The default group assigned to /dev/dri entries has been changed
	from 'wheel' to 'video' with the id of '44'. If you want to have
	access to the dri devices please add yourself to the video group
	with:

	# pw groupmod video -m $USER

20150806:
	The menu.rc and loader.rc files will now be replaced during
	upgrades. Please migrate local changes to menu.rc.local and
	loader.rc.local instead.

20150805:
	GNU Binutils versions of addr2line, c++filt, nm, readelf, size,
	strings and strip have been removed. The src.conf(5) knob
	WITHOUT_ELFTOOLCHAIN_TOOLS no longer provides the binutils tools.

20150728:
	As ZFS requires more kernel stack pages than is the default on some
	architectures e.g. i386, it now warns if KSTACK_PAGES is less than
	ZFS_MIN_KSTACK_PAGES (which is 4 at the time of writing).

	Please consider using 'options KSTACK_PAGES=X' where X is greater
	than or equal to ZFS_MIN_KSTACK_PAGES i.e. 4 in such configurations.

20150706:
	sendmail has been updated to 8.15.2.  Starting with FreeBSD 11.0
	and sendmail 8.15, sendmail uses uncompressed IPv6 addresses by
	default, i.e., they will not contain "::".  For example, instead
	of ::1, it will be 0:0:0:0:0:0:0:1.  This permits a zero subnet
	to have a more specific match, such as different map entries for
	IPv6:0:0 vs IPv6:0.  This change requires that configuration
	data (including maps, files, classes, custom ruleset, etc.) must
	use the same format, so make certain such configuration data is
	upgrading.  As a very simple check search for patterns like
	'IPv6:[0-9a-fA-F:]*::' and 'IPv6::'.  To return to the old
	behavior, set the m4 option confUSE_COMPRESSED_IPV6_ADDRESSES or
	the cf option UseCompressedIPv6Addresses.

20150630:
	The default kernel entropy-processing algorithm is now
	Fortuna, replacing Yarrow.

	Assuming you have 'device random' in your kernel config
	file, the configurations allow a kernel option to override
	this default. You may choose *ONE* of:

	options	RANDOM_YARROW	# Legacy /dev/random algorithm.
	options	RANDOM_DUMMY	# Blocking-only driver.

	If you have neither, you get Fortuna.  For most people,
	read no further, Fortuna will give a /dev/random that works
	like it always used to, and the difference will be irrelevant.

	If you remove 'device random', you get *NO* kernel-processed
	entropy at all. This may be acceptable to folks building
	embedded systems, but has complications. Carry on reading,
	and it is assumed you know what you need.

	*PLEASE* read random(4) and random(9) if you are in the
	habit of tweaking kernel configs, and/or if you are a member
	of the embedded community, wanting specific and not-usual
	behaviour from your security subsystems.

	NOTE!! If you use RANDOM_DUMMY and/or have no 'device
	random', you will NOT have a functioning /dev/random, and
	many cryptographic features will not work, including SSH.
	You may also find strange behaviour from the random(3) set
	of library functions, in particular sranddev(3), srandomdev(3)
	and arc4random(3). The reason for this is that the KERN_ARND
	sysctl only returns entropy if it thinks it has some to
	share, and with RANDOM_DUMMY or no 'device random' this
	will never happen.

20150623:
	An additional fix for the issue described in the 20150614 sendmail
	entry below has been committed in revision 284717.

20150616:
	FreeBSD's old make (fmake) has been removed from the system. It is
	available as the devel/fmake port or via pkg install fmake.

20150615:
	The fix for the issue described in the 20150614 sendmail entry
	below has been committed in revision 284436.  The work
	around described in that entry is no longer needed unless the
	default setting is overridden by a confDH_PARAMETERS configuration
	setting of '5' or pointing to a 512 bit DH parameter file.

20150614:
	ALLOW_DEPRECATED_ATF_TOOLS/ATFFILE support has been removed from
	atf.test.mk (included from bsd.test.mk). Please upgrade devel/atf
	and devel/kyua to version 0.20+ and adjust any calling code to work
	with Kyuafile and kyua.

20150614:
	The import of openssl to address the FreeBSD-SA-15:10.openssl
	security advisory includes a change which rejects handshakes
	with DH parameters below 768 bits.  sendmail releases prior
	to 8.15.2 (not yet released), defaulted to a 512 bit
	DH parameter setting for client connections.  To work around
	this interoperability, sendmail can be configured to use a
	2048 bit DH parameter by:

	1. Edit /etc/mail/`hostname`.mc
	2. If a setting for confDH_PARAMETERS does not exist or
	   exists and is set to a string beginning with '5',
	   replace it with '2'.
	3. If a setting for confDH_PARAMETERS exists and is set to
	   a file path, create a new file with:
		openssl dhparam -out /path/to/file 2048
	4. Rebuild the .cf file:
		cd /etc/mail/; make; make install
	5. Restart sendmail:
		cd /etc/mail/; make restart

	A sendmail patch is coming, at which time this file will be
	updated.

20150604:
	Generation of legacy formatted entries have been disabled by default
	in pwd_mkdb(8), as all base system consumers of the legacy formatted
	entries were converted to use the new format by default when the new,
	machine independent format have been added and supported since FreeBSD
	5.x.

	Please see the pwd_mkdb(8) manual page for further details.

20150525:
	Clang and llvm have been upgraded to 3.6.1 release.  Please see the
	20141231 entry below for information about prerequisites and upgrading,
	if you are not already using 3.5.0 or higher.

20150521:
	TI platform code switched to using vendor DTS files and this update
	may break existing systems running on Beaglebone, Beaglebone Black,
	and Pandaboard:

	- dtb files should be regenerated/reinstalled. Filenames are the
	  same but content is different now
	- GPIO addressing was changed, now each GPIO bank (32 pins per bank)
	  has its own /dev/gpiocX device, e.g. pin 121 on /dev/gpioc0 in old
	  addressing scheme is now pin 25 on /dev/gpioc3.
	- Pandaboard: /etc/ttys should be updated, serial console device is
	  now /dev/ttyu2, not /dev/ttyu0

20150501:
	soelim(1) from gnu/usr.bin/groff has been replaced by usr.bin/soelim.
	If you need the GNU extension from groff soelim(1), install groff
	from package: pkg install groff, or via ports: textproc/groff.

20150423:
	chmod, chflags, chown and chgrp now affect symlinks in -R mode as
	defined in symlink(7); previously symlinks were silently ignored.

20150415:
	The const qualifier has been removed from iconv(3) to comply with
	POSIX.  The ports tree is aware of this from r384038 onwards.

20150416:
	Libraries specified by LIBADD in Makefiles must have a corresponding
	DPADD_<lib> variable to ensure correct dependencies.  This is now
	enforced in src.libnames.mk.

20150324:
	From legacy ata(4) driver was removed support for SATA controllers
	supported by more functional drivers ahci(4), siis(4) and mvs(4).
	Kernel modules ataahci and ataadaptec were removed completely,
	replaced by ahci and mvs modules respectively.

20150315:
	Clang, llvm and lldb have been upgraded to 3.6.0 release.  Please see
	the 20141231 entry below for information about prerequisites and
	upgrading, if you are not already using 3.5.0 or higher.

20150307:
	The 32-bit PowerPC kernel has been changed to a position-independent
	executable. This can only be booted with a version of loader(8)
	newer than January 31, 2015, so make sure to update both world and
	kernel before rebooting.

20150217:
	If you are running a -CURRENT kernel since r273872 (Oct 30th, 2014),
	but before r278950, the RNG was not seeded properly.  Immediately
	upgrade the kernel to r278950 or later and regenerate any keys (e.g.
	ssh keys or openssl keys) that were generated w/ a kernel from that
	range.  This does not affect programs that directly used /dev/random
	or /dev/urandom.  All userland uses of arc4random(3) are affected.

20150210:
	The autofs(4) ABI was changed in order to restore binary compatibility
	with 10.1-RELEASE.  The automountd(8) daemon needs to be rebuilt to work
	with the new kernel.

20150131:
	The powerpc64 kernel has been changed to a position-independent
	executable. This can only be booted with a new version of loader(8),
	so make sure to update both world and kernel before rebooting.

20150118:
	Clang and llvm have been upgraded to 3.5.1 release.  This is a bugfix
	only release, no new features have been added.  Please see the 20141231
	entry below for information about prerequisites and upgrading, if you
	are not already using 3.5.0.

20150107:
	ELF tools addr2line, elfcopy (strip), nm, size, and strings are now
	taken from the ELF Tool Chain project rather than GNU binutils. They
	should be drop-in replacements, with the addition of arm64 support.
	The WITHOUT_ELFTOOLCHAIN_TOOLS= knob may be used to obtain the
	binutils tools, if necessary. See 20150805 for updated information.

20150105:
	The default Unbound configuration now enables remote control
	using a local socket.  Users who have already enabled the
	local_unbound service should regenerate their configuration
	by running "service local_unbound setup" as root.

20150102:
	The GNU texinfo and GNU info pages have been removed.
	To be able to view GNU info pages please install texinfo from ports.

20141231:
	Clang, llvm and lldb have been upgraded to 3.5.0 release.

	As of this release, a prerequisite for building clang, llvm and lldb is
	a C++11 capable compiler and C++11 standard library.  This means that to
	be able to successfully build the cross-tools stage of buildworld, with
	clang as the bootstrap compiler, your system compiler or cross compiler
	should either be clang 3.3 or later, or gcc 4.8 or later, and your
	system C++ library should be libc++, or libdstdc++ from gcc 4.8 or
	later.

	On any standard FreeBSD 10.x or 11.x installation, where clang and
	libc++ are on by default (that is, on x86 or arm), this should work out
	of the box.

	On 9.x installations where clang is enabled by default, e.g. on x86 and
	powerpc, libc++ will not be enabled by default, so libc++ should be
	built (with clang) and installed first.  If both clang and libc++ are
	missing, build clang first, then use it to build libc++.

	On 8.x and earlier installations, upgrade to 9.x first, and then follow
	the instructions for 9.x above.

	Sparc64 and mips users are unaffected, as they still use gcc 4.2.1 by
	default, and do not build clang.

	Many embedded systems are resource constrained, and will not be able to
	build clang in a reasonable time, or in some cases at all.  In those
	cases, cross building bootable systems on amd64 is a workaround.

	This new version of clang introduces a number of new warnings, of which
	the following are most likely to appear:

	-Wabsolute-value

	This warns in two cases, for both C and C++:
	* When the code is trying to take the absolute value of an unsigned
	  quantity, which is effectively a no-op, and almost never what was
	  intended.  The code should be fixed, if at all possible.  If you are
	  sure that the unsigned quantity can be safely cast to signed, without
	  loss of information or undefined behavior, you can add an explicit
	  cast, or disable the warning.

	* When the code is trying to take an absolute value, but the called
	  abs() variant is for the wrong type, which can lead to truncation.
	  If you want to disable the warning instead of fixing the code, please
	  make sure that truncation will not occur, or it might lead to unwanted
	  side-effects.

	-Wtautological-undefined-compare and
	-Wundefined-bool-conversion

	These warn when C++ code is trying to compare 'this' against NULL, while
	'this' should never be NULL in well-defined C++ code.  However, there is
	some legacy (pre C++11) code out there, which actively abuses this
	feature, which was less strictly defined in previous C++ versions.

	Squid and openjdk do this, for example.  The warning can be turned off
	for C++98 and earlier, but compiling the code in C++11 mode might result
	in unexpected behavior; for example, the parts of the program that are
	unreachable could be optimized away.

20141222:
	The old NFS client and server (kernel options NFSCLIENT, NFSSERVER)
	kernel sources have been removed. The .h files remain, since some
	utilities include them. This will need to be fixed later.
	If "mount -t oldnfs ..." is attempted, it will fail.
	If the "-o" option on mountd(8), nfsd(8) or nfsstat(1) is used,
	the utilities will report errors.

20141121:
	The handling of LOCAL_LIB_DIRS has been altered to skip addition of
	directories to top level SUBDIR variable when their parent
	directory is included in LOCAL_DIRS.  Users with build systems with
	such hierarchies and without SUBDIR entries in the parent
	directory Makefiles should add them or add the directories to
	LOCAL_DIRS.

20141109:
	faith(4) and faithd(8) have been removed from the base system. Faith
	has been obsolete for a very long time.

20141104:
	vt(4), the new console driver, is enabled by default. It brings
	support for Unicode and double-width characters, as well as
	support for UEFI and integration with the KMS kernel video
	drivers.

	You may need to update your console settings in /etc/rc.conf,
	most probably the keymap. During boot, /etc/rc.d/syscons will
	indicate what you need to do.

	vt(4) still has issues and lacks some features compared to
	syscons(4). See the wiki for up-to-date information:
	  https://wiki.freebsd.org/Newcons

	If you want to keep using syscons(4), you can do so by adding
	the following line to /boot/loader.conf:
	  kern.vty=sc

20141102:
	pjdfstest has been integrated into kyua as an opt-in test suite.
	Please see share/doc/pjdfstest/README for more details on how to
	execute it.

20141009:
	gperf has been removed from the base system for architectures
	that use clang. Ports that require gperf will obtain it from the
	devel/gperf port.

20140923:
	pjdfstest has been moved from tools/regression/pjdfstest to
	contrib/pjdfstest .

20140922:
	At svn r271982, The default linux compat kernel ABI has been adjusted
	to 2.6.18 in support of the linux-c6 compat ports infrastructure
	update.  If you wish to continue using the linux-f10 compat ports,
	add compat.linux.osrelease=2.6.16 to your local sysctl.conf.  Users are
	encouraged to update their linux-compat packages to linux-c6 during
	their next update cycle.

20140729:
	The ofwfb driver, used to provide a graphics console on PowerPC when
	using vt(4), no longer allows mmap() of all physical memory. This
	will prevent Xorg on PowerPC with some ATI graphics cards from
	initializing properly unless x11-servers/xorg-server is updated to
	1.12.4_8 or newer.

20140723:
	The xdev targets have been converted to using TARGET and
	TARGET_ARCH instead of XDEV and XDEV_ARCH.

20140719:
	The default unbound configuration has been modified to address
	issues with reverse lookups on networks that use private
	address ranges.  If you use the local_unbound service, run
	"service local_unbound setup" as root to regenerate your
	configuration, then "service local_unbound reload" to load the
	new configuration.

20140709:
	The GNU texinfo and GNU info pages are not built and installed
	anymore, WITH_INFO knob has been added to allow to built and install
	them again.
	UPDATE: see 20150102 entry on texinfo's removal

20140708:
	The GNU readline library is now an INTERNALLIB - that is, it is
	statically linked into consumers (GDB and variants) in the base
	system, and the shared library is no longer installed.  The
	devel/readline port is available for third party software that
	requires readline.

20140702:
	The Itanium architecture (ia64) has been removed from the list of
	known architectures. This is the first step in the removal of the
	architecture.

20140701:
	Commit r268115 has added NFSv4.1 server support, merged from
	projects/nfsv4.1-server.  Since this includes changes to the
	internal interfaces between the NFS related modules, a full
	build of the kernel and modules will be necessary.
	__FreeBSD_version has been bumped.

20140629:
	The WITHOUT_VT_SUPPORT kernel config knob has been renamed
	WITHOUT_VT.  (The other _SUPPORT knobs have a consistent meaning
	which differs from the behaviour controlled by this knob.)

20140619:
	Maximal length of the serial number in CTL was increased from 16 to
	64 chars, that breaks ABI.  All CTL-related tools, such as ctladm
	and ctld, need to be rebuilt to work with a new kernel.

20140606:
	The libatf-c and libatf-c++ major versions were downgraded to 0 and
	1 respectively to match the upstream numbers.  They were out of
	sync because, when they were originally added to FreeBSD, the
	upstream versions were not respected.  These libraries are private
	and not yet built by default, so renumbering them should be a
	non-issue.  However, unclean source trees will yield broken test
	programs once the operator executes "make delete-old-libs" after a
	"make installworld".

	Additionally, the atf-sh binary was made private by moving it into
	/usr/libexec/.  Already-built shell test programs will keep the
	path to the old binary so they will break after "make delete-old"
	is run.

	If you are using WITH_TESTS=yes (not the default), wipe the object
	tree and rebuild from scratch to prevent spurious test failures.
	This is only needed once: the misnumbered libraries and misplaced
	binaries have been added to OptionalObsoleteFiles.inc so they will
	be removed during a clean upgrade.

20140512:
	Clang and llvm have been upgraded to 3.4.1 release.

20140508:
	We bogusly installed src.opts.mk in /usr/share/mk. This file should
	be removed to avoid issues in the future (and has been added to
	ObsoleteFiles.inc).

20140505:
	/etc/src.conf now affects only builds of the FreeBSD src tree. In the
	past, it affected all builds that used the bsd.*.mk files. The old
	behavior was a bug, but people may have relied upon it. To get this
	behavior back, you can .include /etc/src.conf from /etc/make.conf
	(which is still global and isn't changed). This also changes the
	behavior of incremental builds inside the tree of individual
	directories. Set MAKESYSPATH to ".../share/mk" to do that.
	Although this has survived make universe and some upgrade scenarios,
	other upgrade scenarios may have broken. At least one form of
	temporary breakage was fixed with MAKESYSPATH settings for buildworld
	as well... In cases where MAKESYSPATH isn't working with this
	setting, you'll need to set it to the full path to your tree.

	One side effect of all this cleaning up is that bsd.compiler.mk
	is no longer implicitly included by bsd.own.mk. If you wish to
	use COMPILER_TYPE, you must now explicitly include bsd.compiler.mk
	as well.

20140430:
	The lindev device has been removed since /dev/full has been made a
	standard device.  __FreeBSD_version has been bumped.

20140424:
	The knob WITHOUT_VI was added to the base system, which controls
	building ex(1), vi(1), etc. Older releases of FreeBSD required ex(1)
	in order to reorder files share/termcap and didn't build ex(1) as a
	build tool, so building/installing with WITH_VI is highly advised for
	build hosts for older releases.

	This issue has been fixed in stable/9 and stable/10 in r277022 and
	r276991, respectively.

20140418:
	The YES_HESIOD knob has been removed. It has been obsolete for
	a decade. Please move to using WITH_HESIOD instead or your builds
	will silently lack HESIOD.

20140405:
	The uart(4) driver has been changed with respect to its handling
	of the low-level console. Previously the uart(4) driver prevented
	any process from changing the baudrate or the CLOCAL and HUPCL
	control flags. By removing the restrictions, operators can make
	changes to the serial console port without having to reboot.
	However, when getty(8) is started on the serial device that is
	associated with the low-level console, a misconfigured terminal
	line in /etc/ttys will now have a real impact.
	Before upgrading the kernel, make sure that /etc/ttys has the
	serial console device configured as 3wire without baudrate to
	preserve the previous behaviour. E.g:
	    ttyu0  "/usr/libexec/getty 3wire"  vt100  on  secure

20140306:
	Support for libwrap (TCP wrappers) in rpcbind was disabled by default
	to improve performance.  To re-enable it, if needed, run rpcbind
	with command line option -W.

20140226:
	Switched back to the GPL dtc compiler due to updates in the upstream
	dts files not being supported by the BSDL dtc compiler. You will need
	to rebuild your kernel toolchain to pick up the new compiler. Core dumps
	may result while building dtb files during a kernel build if you fail
	to do so. Set WITHOUT_GPL_DTC if you require the BSDL compiler.

20140216:
	Clang and llvm have been upgraded to 3.4 release.

20140216:
	The nve(4) driver has been removed.  Please use the nfe(4) driver
	for NVIDIA nForce MCP Ethernet adapters instead.

20140212:
	An ABI incompatibility crept into the libc++ 3.4 import in r261283.
	This could cause certain C++ applications using shared libraries built
	against the previous version of libc++ to crash.  The incompatibility
	has now been fixed, but any C++ applications or shared libraries built
	between r261283 and r261801 should be recompiled.

20140204:
	OpenSSH will now ignore errors caused by kernel lacking of Capsicum
	capability mode support.  Please note that enabling the feature in
	kernel is still highly recommended.

20140131:
	OpenSSH is now built with sandbox support, and will use sandbox as
	the default privilege separation method.  This requires Capsicum
	capability mode support in kernel.

20140128:
	The libelf and libdwarf libraries have been updated to newer
	versions from upstream. Shared library version numbers for
	these two libraries were bumped. Any ports or binaries
	requiring these two libraries should be recompiled.
	__FreeBSD_version is bumped to 1100006.

20140110:
	If a Makefile in a tests/ directory was auto-generating a Kyuafile
	instead of providing an explicit one, this would prevent such
	Makefile from providing its own Kyuafile in the future during
	NO_CLEAN builds.  This has been fixed in the Makefiles but manual
	intervention is needed to clean an objdir if you use NO_CLEAN:
	  # find /usr/obj -name Kyuafile | xargs rm -f

20131213:
	The behavior of gss_pseudo_random() for the krb5 mechanism
	has changed, for applications requesting a longer random string
	than produced by the underlying enctype's pseudo-random() function.
	In particular, the random string produced from a session key of
	enctype aes256-cts-hmac-sha1-96 or aes256-cts-hmac-sha1-96 will
	be different at the 17th octet and later, after this change.
	The counter used in the PRF+ construction is now encoded as a
	big-endian integer in accordance with RFC 4402.
	__FreeBSD_version is bumped to 1100004.

20131108:
	The WITHOUT_ATF build knob has been removed and its functionality
	has been subsumed into the more generic WITHOUT_TESTS.  If you were
	using the former to disable the build of the ATF libraries, you
	should change your settings to use the latter.

20131025:
	The default version of mtree is nmtree which is obtained from
	NetBSD.  The output is generally the same, but may vary
	slightly.  If you found you need identical output adding
	"-F freebsd9" to the command line should do the trick.  For the
	time being, the old mtree is available as fmtree.

20131014:
	libbsdyml has been renamed to libyaml and moved to /usr/lib/private.
	This will break ports-mgmt/pkg. Rebuild the port, or upgrade to pkg
	1.1.4_8 and verify bsdyml not linked in, before running "make
	delete-old-libs":
	  # make -C /usr/ports/ports-mgmt/pkg build deinstall install clean
	  or
	  # pkg install pkg; ldd /usr/local/sbin/pkg | grep bsdyml

20131010:
	The stable/10 branch has been created in subversion from head
	revision r256279.

COMMON ITEMS:

	General Notes
	-------------
	Sometimes, obscure build problems are the result of environment
	poisoning.  This can happen because the make utility reads its
	environment when searching for values for global variables.  To run
	your build attempts in an "environmental clean room", prefix all make
	commands with 'env -i '.  See the env(1) manual page for more details.
	Occasionally a build failure will occur with "make -j" due to a race
	condition.  If this happens try building again without -j, and please
	report a bug if it happens consistently.

	When upgrading from one major version to another it is generally best to
	upgrade to the latest code in the currently installed branch first, then
	do an upgrade to the new branch. This is the best-tested upgrade path,
	and has the highest probability of being successful.  Please try this
	approach if you encounter problems with a major version upgrade.  Since
	the stable 4.x branch point, one has generally been able to upgrade from
	anywhere in the most recent stable branch to head / current (or even the
	last couple of stable branches). See the top of this file when there's
	an exception.

	The update process will emit an error on an attempt to perform a build
	or install from a FreeBSD version below the earliest supported version.
	When updating from an older version the update should be performed one
	major release at a time, including running `make delete-old` at each
	step.

	When upgrading a live system, having a root shell around before
	installing anything can help undo problems. Not having a root shell
	around can lead to problems if pam has changed too much from your
	starting point to allow continued authentication after the upgrade.

	This file should be read as a log of events. When a later event changes
	information of a prior event, the prior event should not be deleted.
	Instead, a pointer to the entry with the new information should be
	placed in the old entry. Readers of this file should also sanity check
	older entries before relying on them blindly. Authors of new entries
	should write them with this in mind.

	ZFS notes
	---------
	When upgrading the boot ZFS pool to a new version, always follow
	these two steps:

	1.) recompile and reinstall the ZFS boot loader and boot block
	(this is part of "make buildworld" and "make installworld")

	2.) update the ZFS boot block on your boot drive

	The following example updates the ZFS boot block on the first
	partition (freebsd-boot) of a GPT partitioned drive ada0:
	"gpart bootcode -p /boot/gptzfsboot -i 1 ada0"

	Non-boot pools do not need these updates.

	To build a kernel
	-----------------
	If you are updating from a prior version of FreeBSD (even one just
	a few days old), you should follow this procedure.  It is the most
	failsafe as it uses a /usr/obj tree with a fresh mini-buildworld,

	make kernel-toolchain
	make -DALWAYS_CHECK_MAKE buildkernel KERNCONF=YOUR_KERNEL_HERE
	make -DALWAYS_CHECK_MAKE installkernel KERNCONF=YOUR_KERNEL_HERE

	To test a kernel once
	---------------------
	If you just want to boot a kernel once (because you are not sure
	if it works, or if you want to boot a known bad kernel to provide
	debugging information) run
	make installkernel KERNCONF=YOUR_KERNEL_HERE KODIR=/boot/testkernel
	nextboot -k testkernel

	To rebuild everything and install it on the current system.
	-----------------------------------------------------------
	# Note: sometimes if you are running current you gotta do more than
	# is listed here if you are upgrading from a really old current.

	<make sure you have good level 0 dumps>
	make buildworld
	make buildkernel KERNCONF=YOUR_KERNEL_HERE
	make installkernel KERNCONF=YOUR_KERNEL_HERE
							[1]
	<reboot in single user>				[3]
	mergemaster -Fp					[5]
	make installworld
	mergemaster -Fi					[4]
	make delete-old					[6]
	<reboot>

	To cross-install current onto a separate partition
	--------------------------------------------------
	# In this approach we use a separate partition to hold
	# current's root, 'usr', and 'var' directories.   A partition
	# holding "/", "/usr" and "/var" should be about 2GB in
	# size.

	<make sure you have good level 0 dumps>
	<boot into -stable>
	make buildworld
	make buildkernel KERNCONF=YOUR_KERNEL_HERE
	<maybe newfs current's root partition>
	<mount current's root partition on directory ${CURRENT_ROOT}>
	make installworld DESTDIR=${CURRENT_ROOT} -DDB_FROM_SRC
	make distribution DESTDIR=${CURRENT_ROOT} # if newfs'd
	make installkernel KERNCONF=YOUR_KERNEL_HERE DESTDIR=${CURRENT_ROOT}
	cp /etc/fstab ${CURRENT_ROOT}/etc/fstab 		   # if newfs'd
	<edit ${CURRENT_ROOT}/etc/fstab to mount "/" from the correct partition>
	<reboot into current>
	<do a "native" rebuild/install as described in the previous section>
	<maybe install compatibility libraries from ports/misc/compat*>
	<reboot>


	To upgrade in-place from stable to current
	----------------------------------------------
	<make sure you have good level 0 dumps>
	make buildworld					[9]
	make buildkernel KERNCONF=YOUR_KERNEL_HERE	[8]
	make installkernel KERNCONF=YOUR_KERNEL_HERE
							[1]
	<reboot in single user>				[3]
	mergemaster -Fp					[5]
	make installworld
	mergemaster -Fi					[4]
	make delete-old					[6]
	<reboot>

	Make sure that you've read the UPDATING file to understand the
	tweaks to various things you need.  At this point in the life
	cycle of current, things change often and you are on your own
	to cope.  The defaults can also change, so please read ALL of
	the UPDATING entries.

	Also, if you are tracking -current, you must be subscribed to
	freebsd-current@freebsd.org.  Make sure that before you update
	your sources that you have read and understood all the recent
	messages there.  If in doubt, please track -stable which has
	much fewer pitfalls.

	[1] If you have third party modules, such as vmware, you
	should disable them at this point so they don't crash your
	system on reboot.

	[3] From the bootblocks, boot -s, and then do
		fsck -p
		mount -u /
		mount -a
		sh /etc/rc.d/zfs start	# mount zfs filesystem, if needed
		cd src			# full path to source
		adjkerntz -i		# if CMOS is wall time
	Also, when doing a major release upgrade, it is required that
	you boot into single user mode to do the installworld.

	[4] Note: This step is non-optional.  Failure to do this step
	can result in a significant reduction in the functionality of the
	system.  Attempting to do it by hand is not recommended and those
	that pursue this avenue should read this file carefully, as well
	as the archives of freebsd-current and freebsd-hackers mailing lists
	for potential gotchas.  The -U option is also useful to consider.
	See mergemaster(8) for more information.

	[5] Usually this step is a no-op.  However, from time to time
	you may need to do this if you get unknown user in the following
	step.  It never hurts to do it all the time.  You may need to
	install a new mergemaster (cd src/usr.sbin/mergemaster && make
	install) after the buildworld before this step if you last updated
	from current before 20130425 or from -stable before 20130430.

	[6] This only deletes old files and directories. Old libraries
	can be deleted by "make delete-old-libs", but you have to make
	sure that no program is using those libraries anymore.

	[8] The new kernel must be able to run existing binaries used by an
	installworld.  When upgrading across major versions, the new kernel's
	configuration must include the correct COMPAT_FREEBSD<n> option for
	existing binaries (e.g. COMPAT_FREEBSD11 to run 11.x binaries).  Failure
	to do so may leave you with a system that is hard to boot to recover. A
	GENERIC kernel will include suitable compatibility options to run
	binaries from older branches.  Note that the ability to run binaries
	from unsupported branches is not guaranteed.

	Make sure that you merge any new devices from GENERIC since the
	last time you updated your kernel config file. Options also
	change over time, so you may need to adjust your custom kernels
	for these as well.

	[9] If CPUTYPE is defined in your /etc/make.conf, make sure to use the
	"?=" instead of the "=" assignment operator, so that buildworld can
	override the CPUTYPE if it needs to.

	MAKEOBJDIRPREFIX must be defined in an environment variable, and
	not on the command line, or in /etc/make.conf.  buildworld will
	warn if it is improperly defined.
FORMAT:

This file contains a list, in reverse chronological order, of major
breakages in tracking -current.  It is not guaranteed to be a complete
list of such breakages, and only contains entries since September 23, 2011.
If you need to see UPDATING entries from before that date, you will need
to fetch an UPDATING file from an older FreeBSD release.

Copyright information:

Copyright 1998-2009 M. Warner Losh <imp@FreeBSD.org>

Redistribution, publication, translation and use, with or without
modification, in full or in part, in any form or format of this
document are permitted without further permission from the author.

THIS DOCUMENT IS PROVIDED BY WARNER LOSH ``AS IS'' AND ANY EXPRESS OR
IMPLIED WARRANTIES, INCLUDING, BUT NOT LIMITED TO, THE IMPLIED
WARRANTIES OF MERCHANTABILITY AND FITNESS FOR A PARTICULAR PURPOSE ARE
DISCLAIMED.  IN NO EVENT SHALL WARNER LOSH BE LIABLE FOR ANY DIRECT,
INDIRECT, INCIDENTAL, SPECIAL, EXEMPLARY, OR CONSEQUENTIAL DAMAGES
(INCLUDING, BUT NOT LIMITED TO, PROCUREMENT OF SUBSTITUTE GOODS OR
SERVICES; LOSS OF USE, DATA, OR PROFITS; OR BUSINESS INTERRUPTION)
HOWEVER CAUSED AND ON ANY THEORY OF LIABILITY, WHETHER IN CONTRACT,
STRICT LIABILITY, OR TORT (INCLUDING NEGLIGENCE OR OTHERWISE) ARISING
IN ANY WAY OUT OF THE USE OF THIS SOFTWARE, EVEN IF ADVISED OF THE
POSSIBILITY OF SUCH DAMAGE.

Contact Warner Losh if you have any questions about your use of
this document.

$FreeBSD$<|MERGE_RESOLUTION|>--- conflicted
+++ resolved
@@ -26,19 +26,17 @@
 	disable the most expensive debugging functionality run
 	"ln -s 'abort:false,junk:false' /etc/malloc.conf".)
 
-<<<<<<< HEAD
 2020mmdd:
 	Clang, llvm, lld, lldb, compiler-rt, libc++, libunwind and openmp have
 	been upgraded to 11.0.0.  Please see the 20141231 entry below for
 	information about prerequisites and upgrading, if you are not already
 	using clang 3.5.0 or higher.
-=======
+
 20200807:
 	Makefile.inc has been updated to work around the issue documented in
 	20200729. It was a case where the optimization of using symbolic links
 	to point to binaries created a situation where we'd run new binaries
 	with old libraries starting midway through the installworld process.
->>>>>>> 3a57f50b
 
 20200729:
 	r363679 has redefined some undefined behavior in regcomp(3); notably,
