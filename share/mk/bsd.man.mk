--- conflicted
+++ resolved
@@ -212,43 +212,12 @@
 .endif
 
 .if !defined(NO_MLINKS) && defined(MLINKS) && !empty(MLINKS)
-<<<<<<< HEAD
-	@set ${MLINKS:C/\.([^.]*)$/.\1 \1/}; \
-	while : ; do \
-		case $$# in \
-			0) break;; \
-			[123]) echo "warn: empty MLINK: $$1 $$2 $$3"; break;; \
-		esac; \
-		name=$$1; shift; sect=$$1; shift; \
-		l=${DESTDIR}${MANDIR}$${sect}${MANSUBDIR}/$$name; \
-		name=$$1; shift; sect=$$1; shift; \
-		t=${DESTDIR}${MANDIR}$${sect}${MANSUBDIR}/$$name; \
-		${ECHO} $${t}${ZEXT} -\> $${l}${ZEXT}; \
-		rm -f $${t} $${t}${MCOMPRESS_EXT}; \
-		${INSTALL_LINK} ${TAG_ARGS} $${l}${ZEXT} $${t}${ZEXT}; \
-	done
-.if defined(MANBUILDCAT) && !empty(MANBUILDCAT)
-	@set ${MLINKS:C/\.([^.]*)$/.\1 \1/}; \
-	while : ; do \
-		case $$# in \
-			0) break;; \
-			[123]) echo "warn: empty MLINK: $$1 $$2 $$3"; break;; \
-		esac; \
-		name=$$1; shift; sect=$$1; shift; \
-		l=${DESTDIR}${CATDIR}$${sect}${MANSUBDIR}/$$name; \
-		name=$$1; shift; sect=$$1; shift; \
-		t=${DESTDIR}${CATDIR}$${sect}${MANSUBDIR}/$$name; \
-		${ECHO} $${t}${ZEXT} -\> $${l}${ZEXT}; \
-		rm -f $${t} $${t}${MCOMPRESS_EXT}; \
-		${INSTALL_LINK} ${TAG_ARGS} $${l}${ZEXT} $${t}${ZEXT}; \
-	done
-=======
 .for _oname _osect _dname _dsect in ${MLINKS:C/\.([^.]*)$/.\1 \1/}
 	@l=${DESTDIR}${MANDIR}${_osect}${MANSUBDIR}/${_oname}; \
 	t=${DESTDIR}${MANDIR}${_dsect}${MANSUBDIR}/${_dname}; \
 	${ECHO} $${t}${ZEXT} -\> $${l}${ZEXT}; \
 	rm -f $${t} $${t}${MCOMPRESS_EXT}; \
-	${INSTALL_LINK} $${l}${ZEXT} $${t}${ZEXT}
+	${INSTALL_LINK} ${TAG_ARGS} $${l}${ZEXT} $${t}${ZEXT}
 .endfor
 .if defined(MANBUILDCAT) && !empty(MANBUILDCAT)
 .for _oname _osect _dname _dsect in ${MLINKS:C/\.([^.]*)$/.\1 \1/}
@@ -256,9 +225,8 @@
 	t=${DESTDIR}${MANDIR}${_dsect}${MANSUBDIR}/${_dname}; \
 	${ECHO} $${t}${ZEXT} -\> $${l}${ZEXT}; \
 	rm -f $${t} $${t}${MCOMPRESS_EXT}; \
-	${INSTALL_LINK} $${l}${ZEXT} $${t}${ZEXT}
-.endfor
->>>>>>> 4f8a2bba
+	${INSTALL_LINK} ${TAG_ARGS} $${l}${ZEXT} $${t}${ZEXT}
+.endfor
 .endif
 .endif
 
