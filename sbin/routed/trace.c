--- conflicted
+++ resolved
@@ -48,10 +48,7 @@
 __RCSID("$Revision: 2.27 $");
 #ident "$Revision: 2.27 $"
 #endif
-<<<<<<< HEAD
 #ident "$FreeBSD$"
-=======
->>>>>>> 53dd81d6
 
 
 #ifdef sgi
