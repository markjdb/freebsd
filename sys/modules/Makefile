--- conflicted
+++ resolved
@@ -630,11 +630,8 @@
 _tpm=		tpm
 _twa=		twa
 _vesa=		vesa
-<<<<<<< HEAD
 _vmm=		vmm
-=======
 _vxge=  	vxge
->>>>>>> ef4c1e5d
 _x86bios=	x86bios
 _wi=		wi
 _wpi=		wpi
