# $FreeBSD$
#
# Option file for FreeBSD /usr/src builds.
#
# Users define WITH_FOO and WITHOUT_FOO on the command line or in /etc/src.conf
# and /etc/make.conf files. These translate in the build system to MK_FOO={yes,no}
# with sensible (usually) defaults.
#
# Makefiles must include bsd.opts.mk after defining specific MK_FOO options that
# are applicable for that Makefile (typically there are none, but sometimes there
# are exceptions). Recursive makes usually add MK_FOO=no for options that they wish
# to omit from that make.
#
# Makefiles must include bsd.mkopt.mk before they test the value of any MK_FOO
# variable.
#
# Makefiles may also assume that this file is included by src.opts.mk should it
# need variables defined there prior to the end of the Makefile where
# bsd.{subdir,lib.bin}.mk is traditionally included.
#
# The old-style YES_FOO and NO_FOO are being phased out. No new instances of them
# should be added. Old instances should be removed since they were just to
# bridge the gap between FreeBSD 4 and FreeBSD 5.
#
# Makefiles should never test WITH_FOO or WITHOUT_FOO directly (although an
# exception is made for _WITHOUT_SRCONF which turns off this mechanism
# completely inside bsd.*.mk files).
#

.if !target(__<src.opts.mk>__)
__<src.opts.mk>__:

.include <bsd.own.mk>

#
# Define MK_* variables (which are either "yes" or "no") for users
# to set via WITH_*/WITHOUT_* in /etc/src.conf and override in the
# make(1) environment.
# These should be tested with `== "no"' or `!= "no"' in makefiles.
# The NO_* variables should only be set by makefiles for variables
# that haven't been converted over.
#

# These options are used by src the builds

__DEFAULT_YES_OPTIONS = \
    ACCT \
    ACPI \
    AMD \
    APM \
    AT \
    ATM \
    AUDIT \
    AUTHPF \
    AUTOFS \
    BHYVE \
    BINUTILS \
    BINUTILS_BOOTSTRAP \
    BLUETOOTH \
    BOOT \
    BOOTPD \
    BOOTPARAMD \
    BSD_CPIO \
    BSDCONFIG \
    BSDINSTALL \
    BSNMP \
    BZIP2 \
    CALENDAR \
    CAPSICUM \
    CASPER \
    CCD \
    CDDL \
    CPP \
    CROSS_COMPILER \
    CRYPT \
    CTM \
    CUSE \
    CXX \
    DICT \
    DMAGENT \
    DYNAMICROOT \
    ED_CRYPTO \
<<<<<<< HEAD
    EE \
=======
    ELFTOOLCHAIN_TOOLS \
>>>>>>> ae266f89
    EXAMPLES \
    FDT \
    FILE \
    FINGER \
    FLOPPY \
    FMTREE \
    FORTH \
    FP_LIBC \
    FREEBSD_UPDATE \
    FTP \
    GAMES \
    GCOV \
    GDB \
    GNU \
    GNU_GREP_COMPAT \
    GPIO \
    GPL_DTC \
    GROFF \
    HAST \
    HTML \
    HYPERV \
    ICONV \
    INET \
    INET6 \
    INETD \
    IPFILTER \
    IPFW \
    ISCSI \
    JAIL \
    KDUMP \
    KVM \
    LDNS \
    LDNS_UTILS \
    LEGACY_CONSOLE \
    LIB32 \
    LIBPTHREAD \
    LIBTHR \
    LOCALES \
    LOCATE \
    LPR \
    LS_COLORS \
    LZMA_SUPPORT \
    MAC_SUPPORT \
    MAIL \
    MAILWRAPPER \
    MAKE \
    NDIS \
    NETCAT \
    NETGRAPH \
    NETGRAPH_SUPPORT \
    NFS_SERVER \
    NLS_CATALOGS \
    NS_CACHING \
    NTP \
    OPENSSL \
    PAM \
    PC_SYSINSTALL \
    PF \
    PKGBOOTSTRAP \
    PMC \
    PORTSNAP \
    PPP \
    QUOTAS \
    RADIUS_SUPPORT \
    RCMDS \
    RBOOTD \
    RCS \
    RESCUE \
    ROUTED \
    SENDMAIL \
    SETUID_LOGIN \
    SHAREDOCS \
    SOURCELESS \
    SOURCELESS_HOST \
    SOURCELESS_UCODE \
    SQLITE3 \
    SVNLITE \
    SYSCALL_COMPAT \
    SYSCONS \
    SYSINSTALL \
    TALK \
    TCP_WRAPPERS \
    TCSH \
    TELNET \
    TESTS \
    TEXTPROC \
    TFTP \
    TIMED \
    UNBOUND \
    USB \
    UTMPX \
    VI \
    VT \
    WIRELESS \
    WPA_SUPPLICANT_EAPOL \
    ZFS \
    ZONEINFO

__DEFAULT_NO_OPTIONS = \
    BSD_GREP \
    CLANG_EXTRAS \
    EISA \
    FMAKE \
    HESIOD \
    LLDB \
    NAND \
    OFED \
    OPENLDAP \
    OPENSSH_NONE_CIPHER \
    SHARED_TOOLCHAIN \
    SORT_THREADS \
    SVN

#
# Default behaviour of some options depends on the architecture.  Unfortunately
# this means that we have to test TARGET_ARCH (the buildworld case) as well
# as MACHINE_ARCH (the non-buildworld case).  Normally TARGET_ARCH is not
# used at all in bsd.*.mk, but we have to make an exception here if we want
# to allow defaults for some things like clang to vary by target architecture.
# Additional, per-target behavior should be rarely added only after much
# gnashing of teeth and grinding of gears.
#
.if defined(TARGET_ARCH)
__T=${TARGET_ARCH}
.else
__T=${MACHINE_ARCH}
.endif
.if defined(TARGET)
__TT=${TARGET}
.else
__TT=${MACHINE}
.endif

.include <bsd.compiler.mk>
.if !${COMPILER_FEATURES:Mc++11}
# If the compiler is not C++11 capable, disable clang and use gcc instead.
__DEFAULT_YES_OPTIONS+=GCC GCC_BOOTSTRAP GNUCXX
__DEFAULT_NO_OPTIONS+=CLANG CLANG_BOOTSTRAP CLANG_FULL CLANG_IS_CC
.elif ${__T} == "amd64" || ${__T} == "i386"
# On x86, clang is enabled, and will be installed as the default cc.
__DEFAULT_YES_OPTIONS+=CLANG CLANG_BOOTSTRAP CLANG_FULL CLANG_IS_CC
__DEFAULT_NO_OPTIONS+=GCC GCC_BOOTSTRAP GNUCXX
.elif ${__TT} == "arm" && ${__T:Marm*eb*} == ""
# On little-endian arm, clang is enabled, and it is installed as the default
# cc, but since gcc is unable to build the full clang, disable it by default.
__DEFAULT_YES_OPTIONS+=CLANG CLANG_BOOTSTRAP CLANG_IS_CC
__DEFAULT_NO_OPTIONS+=CLANG_FULL GCC GCC_BOOTSTRAP GNUCXX
.elif ${__T:Mpowerpc*}
# On powerpc, clang is enabled, but gcc is installed as the default cc.
__DEFAULT_YES_OPTIONS+=CLANG CLANG_FULL GCC GCC_BOOTSTRAP GNUCXX
__DEFAULT_NO_OPTIONS+=CLANG_BOOTSTRAP CLANG_IS_CC
.else
# Everything else disables clang, and uses gcc instead.
__DEFAULT_YES_OPTIONS+=GCC GCC_BOOTSTRAP GNUCXX
__DEFAULT_NO_OPTIONS+=CLANG CLANG_BOOTSTRAP CLANG_FULL CLANG_IS_CC
.endif

.include <bsd.mkopt.mk>

#
# MK_* options that default to "yes" if the compiler is a C++11 compiler.
#
.for var in \
    LIBCPLUSPLUS
.if !defined(MK_${var})
.if ${COMPILER_FEATURES:Mc++11}
.if defined(WITHOUT_${var})
MK_${var}:=	no
.else
MK_${var}:=	yes
.endif
.else
.if defined(WITH_${var})
MK_${var}:=	yes
.else
MK_${var}:=	no
.endif
.endif
.endif
.endfor

#
# Force some options off if their dependencies are off.
# Order is somewhat important.
#
.if ${MK_LIBPTHREAD} == "no"
MK_LIBTHR:=	no
.endif

.if ${MK_LDNS} == "no"
MK_LDNS_UTILS:=	no
MK_UNBOUND:= no
.endif

.if ${MK_SOURCELESS} == "no"
MK_SOURCELESS_HOST:=	no
MK_SOURCELESS_UCODE:= no
.endif

.if ${MK_CDDL} == "no"
MK_ZFS:=	no
MK_CTF:=	no
.endif

.if ${MK_CRYPT} == "no"
MK_OPENSSL:=	no
MK_OPENSSH:=	no
MK_KERBEROS:=	no
.endif

.if ${MK_CXX} == "no"
MK_CLANG:=	no
MK_GROFF:=	no
MK_GNUCXX:=	no
.endif

.if ${MK_MAIL} == "no"
MK_MAILWRAPPER:= no
MK_SENDMAIL:=	no
MK_DMAGENT:=	no
.endif

.if ${MK_NETGRAPH} == "no"
MK_ATM:=	no
MK_BLUETOOTH:=	no
MK_NETGRAPH_SUPPORT:=	no
.endif

.if ${MK_NETGRAPH_SUPPORT} == "no"
MK_RADIUS_SUPPORT:=	no
.endif

.if ${MK_OPENSSL} == "no"
MK_OPENSSH:=	no
MK_KERBEROS:=	no
.endif

.if ${MK_PF} == "no"
MK_AUTHPF:=	no
.endif

.if ${MK_SQLITE3} == "no"
MK_SVN:=	no
MK_SVNLITE:=	no
.endif

.if ${MK_TEXTPROC} == "no"
MK_GROFF:=	no
.endif

.if ${MK_CROSS_COMPILER} == "no"
MK_BINUTILS_BOOTSTRAP:= no
MK_CLANG_BOOTSTRAP:= no
MK_GCC_BOOTSTRAP:= no
.endif

.if ${MK_TOOLCHAIN} == "no"
MK_BINUTILS:=	no
MK_CLANG:=	no
MK_GCC:=	no
MK_GDB:=	no
MK_INCLUDES:=	no
.endif

.if ${MK_CLANG} == "no"
MK_CLANG_EXTRAS:= no
MK_CLANG_FULL:= no
MK_CLANG_IS_CC:=no
.endif

#
# Set defaults for the MK_*_SUPPORT variables.
#

#
# MK_*_SUPPORT options which default to "yes" unless their corresponding
# MK_* variable is set to "no".
#
.for var in \
    BZIP2 \
    GNU \
    INET \
    INET6 \
    KERBEROS \
    KVM \
    NETGRAPH \
    PAM \
    TESTS \
    WIRELESS
.if defined(WITHOUT_${var}_SUPPORT) || ${MK_${var}} == "no"
MK_${var}_SUPPORT:= no
.else
MK_${var}_SUPPORT:= yes
.endif
.endfor

#
# MK_* options whose default value depends on another option.
#
.for vv in \
    GSSAPI/KERBEROS \
    MAN_UTILS/MAN
.if defined(WITH_${vv:H})
MK_${vv:H}:=	yes
.elif defined(WITHOUT_${vv:H})
MK_${vv:H}:=	no
.else
MK_${vv:H}:=	${MK_${vv:T}}
.endif
.endfor

.if !${COMPILER_FEATURES:Mc++11}
MK_LLDB:=	no
.endif

# gcc 4.8 and newer supports libc++, so suppress gnuc++ in that case.
# while in theory we could build it with that, we don't want to do
# that since it creates too much confusion for too little gain.
.if ${COMPILER_TYPE} == "gcc" && ${COMPILER_VERSION} >= 40800
MK_GNUCXX:=no
MK_GCC:=no
.endif

.endif #  !target(__<src.opts.mk>__)<|MERGE_RESOLUTION|>--- conflicted
+++ resolved
@@ -80,11 +80,8 @@
     DMAGENT \
     DYNAMICROOT \
     ED_CRYPTO \
-<<<<<<< HEAD
     EE \
-=======
     ELFTOOLCHAIN_TOOLS \
->>>>>>> ae266f89
     EXAMPLES \
     FDT \
     FILE \
