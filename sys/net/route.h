/*-
 * Copyright (c) 1980, 1986, 1993
 *	The Regents of the University of California.  All rights reserved.
 *
 * Redistribution and use in source and binary forms, with or without
 * modification, are permitted provided that the following conditions
 * are met:
 * 1. Redistributions of source code must retain the above copyright
 *    notice, this list of conditions and the following disclaimer.
 * 2. Redistributions in binary form must reproduce the above copyright
 *    notice, this list of conditions and the following disclaimer in the
 *    documentation and/or other materials provided with the distribution.
 * 4. Neither the name of the University nor the names of its contributors
 *    may be used to endorse or promote products derived from this software
 *    without specific prior written permission.
 *
 * THIS SOFTWARE IS PROVIDED BY THE REGENTS AND CONTRIBUTORS ``AS IS'' AND
 * ANY EXPRESS OR IMPLIED WARRANTIES, INCLUDING, BUT NOT LIMITED TO, THE
 * IMPLIED WARRANTIES OF MERCHANTABILITY AND FITNESS FOR A PARTICULAR PURPOSE
 * ARE DISCLAIMED.  IN NO EVENT SHALL THE REGENTS OR CONTRIBUTORS BE LIABLE
 * FOR ANY DIRECT, INDIRECT, INCIDENTAL, SPECIAL, EXEMPLARY, OR CONSEQUENTIAL
 * DAMAGES (INCLUDING, BUT NOT LIMITED TO, PROCUREMENT OF SUBSTITUTE GOODS
 * OR SERVICES; LOSS OF USE, DATA, OR PROFITS; OR BUSINESS INTERRUPTION)
 * HOWEVER CAUSED AND ON ANY THEORY OF LIABILITY, WHETHER IN CONTRACT, STRICT
 * LIABILITY, OR TORT (INCLUDING NEGLIGENCE OR OTHERWISE) ARISING IN ANY WAY
 * OUT OF THE USE OF THIS SOFTWARE, EVEN IF ADVISED OF THE POSSIBILITY OF
 * SUCH DAMAGE.
 *
 *	@(#)route.h	8.4 (Berkeley) 1/9/95
 * $FreeBSD$
 */

#ifndef _NET_ROUTE_H_
#define _NET_ROUTE_H_

/*
 * Kernel resident routing tables.
 *
 * The routing tables are initialized when interface addresses
 * are set by making entries for all directly connected interfaces.
 */

/*
 * A route consists of a destination address, a reference
 * to a routing entry, and a reference to an llentry.  
 * These are often held by protocols in their control
 * blocks, e.g. inpcb.
 */
struct route {
	struct	rtentry *ro_rt;
	struct	llentry *ro_lle;
	struct	sockaddr ro_dst;
};

/*
 * These numbers are used by reliable protocols for determining
 * retransmission behavior and are included in the routing structure.
 */
struct rt_metrics_lite {
	u_long	rmx_mtu;	/* MTU for this path */
	u_long	rmx_expire;	/* lifetime for route, e.g. redirect */
	u_long	rmx_pksent;	/* packets sent using this route */
	u_long	rmx_weight;	/* absolute weight */ 
};

struct rt_metrics {
	u_long	rmx_locks;	/* Kernel must leave these values alone */
	u_long	rmx_mtu;	/* MTU for this path */
	u_long	rmx_hopcount;	/* max hops expected */
	u_long	rmx_expire;	/* lifetime for route, e.g. redirect */
	u_long	rmx_recvpipe;	/* inbound delay-bandwidth product */
	u_long	rmx_sendpipe;	/* outbound delay-bandwidth product */
	u_long	rmx_ssthresh;	/* outbound gateway buffer limit */
	u_long	rmx_rtt;	/* estimated round trip time */
	u_long	rmx_rttvar;	/* estimated rtt variance */
	u_long	rmx_pksent;	/* packets sent using this route */
	u_long	rmx_weight;	/* route weight */
	u_long	rmx_filler[3];	/* will be used for T/TCP later */
};

/*
 * rmx_rtt and rmx_rttvar are stored as microseconds;
 * RTTTOPRHZ(rtt) converts to a value suitable for use
 * by a protocol slowtimo counter.
 */
#define	RTM_RTTUNIT	1000000	/* units for rtt, rttvar, as units per sec */
#define	RTTTOPRHZ(r)	((r) / (RTM_RTTUNIT / PR_SLOWHZ))

/* MRT compile-time constants */
#ifdef _KERNEL
 #ifndef ROUTETABLES
  #define RT_NUMFIBS 1
  #define RT_MAXFIBS 1
 #else
  /* while we use 4 bits in the mbuf flags, we are limited to 16 */
  #define RT_MAXFIBS 16
  #if ROUTETABLES > RT_MAXFIBS
   #define RT_NUMFIBS RT_MAXFIBS
   #error "ROUTETABLES defined too big"
  #else
   #if ROUTETABLES == 0
    #define RT_NUMFIBS 1
   #else
    #define RT_NUMFIBS ROUTETABLES
   #endif
  #endif
 #endif
#endif

extern u_int rt_numfibs;	/* number fo usable routing tables */
extern u_int tunnel_fib;	/* tunnels use these */
extern u_int fwd_fib;		/* packets being forwarded use these routes */
/*
 * XXX kernel function pointer `rt_output' is visible to applications.
 */
struct mbuf;

/*
 * We distinguish between routes to hosts and routes to networks,
 * preferring the former if available.  For each route we infer
 * the interface to use from the gateway address supplied when
 * the route was entered.  Routes that forward packets through
 * gateways are marked so that the output routines know to address the
 * gateway rather than the ultimate destination.
 */
#ifndef RNF_NORMAL
#include <net/radix.h>
#ifdef RADIX_MPATH
#include <net/radix_mpath.h>
#endif
#endif
struct rtentry {
	struct	radix_node rt_nodes[2];	/* tree glue, and other values */
	/*
	 * XXX struct rtentry must begin with a struct radix_node (or two!)
	 * because the code does some casts of a 'struct radix_node *'
	 * to a 'struct rtentry *'
	 */
#define	rt_key(r)	(*((struct sockaddr **)(&(r)->rt_nodes->rn_key)))
#define	rt_mask(r)	(*((struct sockaddr **)(&(r)->rt_nodes->rn_mask)))
	struct	sockaddr *rt_gateway;	/* value */
	int	rt_flags;		/* up/down?, host/net */
	int	rt_refcnt;		/* # held references */
	struct	ifnet *rt_ifp;		/* the answer: interface to use */
	struct	ifaddr *rt_ifa;		/* the answer: interface address to use */
	struct	rt_metrics_lite rt_rmx;	/* metrics used by rx'ing protocols */
	u_int	rt_fibnum;		/* which FIB */
#ifdef _KERNEL
	/* XXX ugly, user apps use this definition but don't have a mtx def */
	struct	mtx rt_mtx;		/* mutex for routing entry */
#endif
};

/*
 * Following structure necessary for 4.3 compatibility;
 * We should eventually move it to a compat file.
 */
struct ortentry {
	u_long	rt_hash;		/* to speed lookups */
	struct	sockaddr rt_dst;	/* key */
	struct	sockaddr rt_gateway;	/* value */
	short	rt_flags;		/* up/down?, host/net */
	short	rt_refcnt;		/* # held references */
	u_long	rt_use;			/* raw # packets forwarded */
	struct	ifnet *rt_ifp;		/* the answer: interface to use */
};

#define rt_use rt_rmx.rmx_pksent

#define	RTF_UP		0x1		/* route usable */
#define	RTF_GATEWAY	0x2		/* destination is a gateway */
#define	RTF_HOST	0x4		/* host entry (net otherwise) */
#define	RTF_REJECT	0x8		/* host or net unreachable */
#define	RTF_DYNAMIC	0x10		/* created dynamically (by redirect) */
#define	RTF_MODIFIED	0x20		/* modified dynamically (by redirect) */
#define RTF_DONE	0x40		/* message confirmed */
/*			0x80		   unused, was RTF_DELCLONE */
/*			0x100		   unused, was RTF_CLONING */
#define RTF_XRESOLVE	0x200		/* external daemon resolves name */
#define RTF_LLINFO	0x400		/* DEPRECATED - exists ONLY for backward 
					   compatibility */
#define RTF_LLDATA	0x400		/* used by apps to add/del L2 entries */
#define RTF_STATIC	0x800		/* manually added */
#define RTF_BLACKHOLE	0x1000		/* just discard pkts (during updates) */
#define RTF_PROTO2	0x4000		/* protocol specific routing flag */
#define RTF_PROTO1	0x8000		/* protocol specific routing flag */

/* XXX: temporary to stay API/ABI compatible with userland */
#ifndef _KERNEL
#define RTF_PRCLONING	0x10000		/* unused, for compatibility */
#endif

/*			0x20000		   unused, was RTF_WASCLONED */
#define RTF_PROTO3	0x40000		/* protocol specific routing flag */
/*			0x80000		   unused */
#define RTF_PINNED	0x100000	/* future use */
#define	RTF_LOCAL	0x200000 	/* route represents a local address */
#define	RTF_BROADCAST	0x400000	/* route represents a bcast address */
#define	RTF_MULTICAST	0x800000	/* route represents a mcast address */
					/* 0x8000000 and up unassigned */
#define	RTF_STICKY	 0x10000000	/* always route dst->src */

#define	RTF_RNH_LOCKED	 0x40000000	/* radix node head is locked */

/* Mask of RTF flags that are allowed to be modified by RTM_CHANGE. */
#define RTF_FMASK	\
	(RTF_PROTO1 | RTF_PROTO2 | RTF_PROTO3 | RTF_BLACKHOLE | \
	 RTF_REJECT | RTF_STATIC | RTF_STICKY)

/*
 * Routing statistics.
 */
struct	rtstat {
	short	rts_badredirect;	/* bogus redirect calls */
	short	rts_dynamic;		/* routes created by redirects */
	short	rts_newgateway;		/* routes modified by redirects */
	short	rts_unreach;		/* lookups which failed */
	short	rts_wildcard;		/* lookups satisfied by a wildcard */
};
/*
 * Structures for routing messages.
 */
struct rt_msghdr {
	u_short	rtm_msglen;	/* to skip over non-understood messages */
	u_char	rtm_version;	/* future binary compatibility */
	u_char	rtm_type;	/* message type */
	u_short	rtm_index;	/* index for associated ifp */
	int	rtm_flags;	/* flags, incl. kern & message, e.g. DONE */
	int	rtm_addrs;	/* bitmask identifying sockaddrs in msg */
	pid_t	rtm_pid;	/* identify sender */
	int	rtm_seq;	/* for sender to identify action */
	int	rtm_errno;	/* why failed */
	int	rtm_fmask;	/* bitmask used in RTM_CHANGE message */
	u_long	rtm_inits;	/* which metrics we are initializing */
	struct	rt_metrics rtm_rmx; /* metrics themselves */
};

#define RTM_VERSION	5	/* Up the ante and ignore older versions */

/*
 * Message types.
 */
#define RTM_ADD		0x1	/* Add Route */
#define RTM_DELETE	0x2	/* Delete Route */
#define RTM_CHANGE	0x3	/* Change Metrics or flags */
#define RTM_GET		0x4	/* Report Metrics */
#define RTM_LOSING	0x5	/* Kernel Suspects Partitioning */
#define RTM_REDIRECT	0x6	/* Told to use different route */
#define RTM_MISS	0x7	/* Lookup failed on this address */
#define RTM_LOCK	0x8	/* fix specified metrics */
#define RTM_OLDADD	0x9	/* caused by SIOCADDRT */
#define RTM_OLDDEL	0xa	/* caused by SIOCDELRT */
#define RTM_RESOLVE	0xb	/* req to resolve dst to LL addr */
#define RTM_NEWADDR	0xc	/* address being added to iface */
#define RTM_DELADDR	0xd	/* address being removed from iface */
#define RTM_IFINFO	0xe	/* iface going up/down etc. */
#define	RTM_NEWMADDR	0xf	/* mcast group membership being added to if */
#define	RTM_DELMADDR	0x10	/* mcast group membership being deleted */
#define	RTM_IFANNOUNCE	0x11	/* iface arrival/departure */
#define	RTM_IEEE80211	0x12	/* IEEE80211 wireless event */

/*
 * Bitmask values for rtm_inits and rmx_locks.
 */
#define RTV_MTU		0x1	/* init or lock _mtu */
#define RTV_HOPCOUNT	0x2	/* init or lock _hopcount */
#define RTV_EXPIRE	0x4	/* init or lock _expire */
#define RTV_RPIPE	0x8	/* init or lock _recvpipe */
#define RTV_SPIPE	0x10	/* init or lock _sendpipe */
#define RTV_SSTHRESH	0x20	/* init or lock _ssthresh */
#define RTV_RTT		0x40	/* init or lock _rtt */
#define RTV_RTTVAR	0x80	/* init or lock _rttvar */
#define RTV_WEIGHT	0x100	/* init or lock _weight */

/*
 * Bitmask values for rtm_addrs.
 */
#define RTA_DST		0x1	/* destination sockaddr present */
#define RTA_GATEWAY	0x2	/* gateway sockaddr present */
#define RTA_NETMASK	0x4	/* netmask sockaddr present */
#define RTA_GENMASK	0x8	/* cloning mask sockaddr present */
#define RTA_IFP		0x10	/* interface name sockaddr present */
#define RTA_IFA		0x20	/* interface addr sockaddr present */
#define RTA_AUTHOR	0x40	/* sockaddr for author of redirect */
#define RTA_BRD		0x80	/* for NEWADDR, broadcast or p-p dest addr */

/*
 * Index offsets for sockaddr array for alternate internal encoding.
 */
#define RTAX_DST	0	/* destination sockaddr present */
#define RTAX_GATEWAY	1	/* gateway sockaddr present */
#define RTAX_NETMASK	2	/* netmask sockaddr present */
#define RTAX_GENMASK	3	/* cloning mask sockaddr present */
#define RTAX_IFP	4	/* interface name sockaddr present */
#define RTAX_IFA	5	/* interface addr sockaddr present */
#define RTAX_AUTHOR	6	/* sockaddr for author of redirect */
#define RTAX_BRD	7	/* for NEWADDR, broadcast or p-p dest addr */
#define RTAX_MAX	8	/* size of array to allocate */

struct rt_addrinfo {
	int	rti_addrs;
	struct	sockaddr *rti_info[RTAX_MAX];
	int	rti_flags;
	struct	ifaddr *rti_ifa;
	struct	ifnet *rti_ifp;
};

/*
 * This macro returns the size of a struct sockaddr when passed
 * through a routing socket. Basically we round up sa_len to
 * a multiple of sizeof(long), with a minimum of sizeof(long).
 * The check for a NULL pointer is just a convenience, probably never used.
 * The case sa_len == 0 should only apply to empty structures.
 */
#define SA_SIZE(sa)						\
    (  (!(sa) || ((struct sockaddr *)(sa))->sa_len == 0) ?	\
	sizeof(long)		:				\
	1 + ( (((struct sockaddr *)(sa))->sa_len - 1) | (sizeof(long) - 1) ) )

#ifdef _KERNEL

<<<<<<< HEAD
#define RT_LINK_IS_UP(ifp)	((ifp)->if_link_state == LINK_STATE_UP)
=======
#define RT_LINK_IS_UP(ifp)	(!((ifp)->if_capabilities & IFCAP_LINKSTATE) \
				 || (ifp)->if_link_state == LINK_STATE_UP)
>>>>>>> 155fd168

#define	RT_LOCK_INIT(_rt) \
	mtx_init(&(_rt)->rt_mtx, "rtentry", NULL, MTX_DEF | MTX_DUPOK)
#define	RT_LOCK(_rt)		mtx_lock(&(_rt)->rt_mtx)
#define	RT_TRYLOCK(_rt)		mtx_trylock(&(_rt)->rt_mtx)
#define	RT_UNLOCK(_rt)		mtx_unlock(&(_rt)->rt_mtx)
#define	RT_LOCK_DESTROY(_rt)	mtx_destroy(&(_rt)->rt_mtx)
#define	RT_LOCK_ASSERT(_rt)	mtx_assert(&(_rt)->rt_mtx, MA_OWNED)

#define	RT_ADDREF(_rt)	do {					\
	RT_LOCK_ASSERT(_rt);					\
	KASSERT((_rt)->rt_refcnt >= 0,				\
		("negative refcnt %d", (_rt)->rt_refcnt));	\
	(_rt)->rt_refcnt++;					\
} while (0)

#define	RT_REMREF(_rt)	do {					\
	RT_LOCK_ASSERT(_rt);					\
	KASSERT((_rt)->rt_refcnt > 0,				\
		("bogus refcnt %d", (_rt)->rt_refcnt));	\
	(_rt)->rt_refcnt--;					\
} while (0)

#define	RTFREE_LOCKED(_rt) do {					\
	if ((_rt)->rt_refcnt <= 1)				\
		rtfree(_rt);					\
	else {							\
		RT_REMREF(_rt);					\
		RT_UNLOCK(_rt);					\
	}							\
	/* guard against invalid refs */			\
	_rt = 0;						\
} while (0)

#define	RTFREE(_rt) do {					\
	RT_LOCK(_rt);						\
	RTFREE_LOCKED(_rt);					\
} while (0)

#define RT_TEMP_UNLOCK(_rt) do {				\
	RT_ADDREF(_rt);						\
	RT_UNLOCK(_rt);						\
} while (0)

#define RT_RELOCK(_rt) do {					\
	RT_LOCK(_rt);						\
	if ((_rt)->rt_refcnt <= 1) {				\
		rtfree(_rt);					\
		_rt = 0; /*  signal that it went away */	\
	} else {						\
		RT_REMREF(_rt);					\
		/* note that _rt is still valid */		\
	}							\
} while (0)

struct radix_node_head *rt_tables_get_rnh(int, int);

struct ifmultiaddr;

void	 rt_ieee80211msg(struct ifnet *, int, void *, size_t);
void	 rt_ifannouncemsg(struct ifnet *, int);
void	 rt_ifmsg(struct ifnet *);
void	 rt_missmsg(int, struct rt_addrinfo *, int, int);
void	 rt_newaddrmsg(int, struct ifaddr *, int, struct rtentry *);
void	 rt_newmaddrmsg(int, struct ifmultiaddr *);
int	 rt_setgate(struct rtentry *, struct sockaddr *, struct sockaddr *);
void 	 rt_maskedcopy(struct sockaddr *, struct sockaddr *, struct sockaddr *);

/*
 * Note the following locking behavior:
 *
 *    rtalloc_ign() and rtalloc() return ro->ro_rt unlocked
 *
 *    rtalloc1() returns a locked rtentry
 *
 *    rtfree() and RTFREE_LOCKED() require a locked rtentry
 *
 *    RTFREE() uses an unlocked entry.
 */

int	 rtexpunge(struct rtentry *);
void	 rtfree(struct rtentry *);
int	 rt_check(struct rtentry **, struct rtentry **, struct sockaddr *);

/* XXX MRT COMPAT VERSIONS THAT SET UNIVERSE to 0 */
/* Thes are used by old code not yet converted to use multiple FIBS */
int	 rt_getifa(struct rt_addrinfo *);
void	 rtalloc_ign(struct route *ro, u_long ignflags);
void	 rtalloc(struct route *ro); /* XXX deprecated, use rtalloc_ign(ro, 0) */
struct rtentry *rtalloc1(struct sockaddr *, int, u_long);
int	 rtinit(struct ifaddr *, int, int);
int	 rtioctl(u_long, caddr_t);
void	 rtredirect(struct sockaddr *, struct sockaddr *,
	    struct sockaddr *, int, struct sockaddr *);
int	 rtrequest(int, struct sockaddr *,
	    struct sockaddr *, struct sockaddr *, int, struct rtentry **);

/* defaults to "all" FIBs */
int	 rtinit_fib(struct ifaddr *, int, int);

/* XXX MRT NEW VERSIONS THAT USE FIBs
 * For now the protocol indepedent versions are the same as the AF_INET ones
 * but this will change.. 
 */
int	 rt_getifa_fib(struct rt_addrinfo *, u_int fibnum);
void	 rtalloc_ign_fib(struct route *ro, u_long ignflags, u_int fibnum);
void	 rtalloc_fib(struct route *ro, u_int fibnum);
struct rtentry *rtalloc1_fib(struct sockaddr *, int, u_long, u_int);
int	 rtioctl_fib(u_long, caddr_t, u_int);
void	 rtredirect_fib(struct sockaddr *, struct sockaddr *,
	    struct sockaddr *, int, struct sockaddr *, u_int);
int	 rtrequest_fib(int, struct sockaddr *,
	    struct sockaddr *, struct sockaddr *, int, struct rtentry **, u_int);
int	 rtrequest1_fib(int, struct rt_addrinfo *, struct rtentry **, u_int);

#include <sys/eventhandler.h>
typedef void (*rtevent_arp_update_fn)(void *, struct rtentry *, uint8_t *, struct sockaddr *);
typedef void (*rtevent_redirect_fn)(void *, struct rtentry *, struct rtentry *, struct sockaddr *);
/* route_arp_update_event is no longer generated; see arp_update_event */
EVENTHANDLER_DECLARE(route_arp_update_event, rtevent_arp_update_fn);
EVENTHANDLER_DECLARE(route_redirect_event, rtevent_redirect_fn);
#endif

#endif<|MERGE_RESOLUTION|>--- conflicted
+++ resolved
@@ -319,12 +319,8 @@
 
 #ifdef _KERNEL
 
-<<<<<<< HEAD
-#define RT_LINK_IS_UP(ifp)	((ifp)->if_link_state == LINK_STATE_UP)
-=======
 #define RT_LINK_IS_UP(ifp)	(!((ifp)->if_capabilities & IFCAP_LINKSTATE) \
 				 || (ifp)->if_link_state == LINK_STATE_UP)
->>>>>>> 155fd168
 
 #define	RT_LOCK_INIT(_rt) \
 	mtx_init(&(_rt)->rt_mtx, "rtentry", NULL, MTX_DEF | MTX_DUPOK)
